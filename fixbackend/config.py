--- conflicted
+++ resolved
@@ -84,13 +84,10 @@
     stripe_api_key: Optional[str]
     stripe_webhook_key: Optional[str]
     customer_support_users: List[str]
-<<<<<<< HEAD
+    free_tier_cleanup_timeout_days: int
     azure_tenant_id: str
     azure_client_id: str
     azure_client_secret: str
-=======
-    free_tier_cleanup_timeout_days: int
->>>>>>> 21b1e406
 
     def frontend_cdn_origin(self) -> str:
         return f"{self.cdn_endpoint}/{self.cdn_bucket}/{self.fixui_sha}"
@@ -198,17 +195,14 @@
     parser.add_argument(
         "--customer-support-users", nargs="+", default=os.environ.get("CUSTOMER_SUPPORT_USERS", "").split(",")
     )
-<<<<<<< HEAD
+    parser.add_argument(
+        "--free-tier-cleanup-timeout-days",
+        type=int,
+        default=int(os.environ.get("FREE_TIER_CLEANUP_TIMEOUT_DAYS", "7")),
+    )
     parser.add_argument("--azure-tenant_id", default=os.environ.get("AZURE_APP_TENANT_ID", ""))
     parser.add_argument("--azure-client-id", default=os.environ.get("AZURE_APP_CLIENT_ID", ""))
     parser.add_argument("--azure-client-secret", default=os.environ.get("AZURE_APP_CLIENT_SECRET", ""))
-=======
-    parser.add_argument(
-        "--free-tier-cleanup-timeout-days",
-        type=int,
-        default=int(os.environ.get("FREE_TIER_CLEANUP_TIMEOUT_DAYS", "7")),
-    )
->>>>>>> 21b1e406
     return parser.parse_known_args(argv if argv is not None else sys.argv[1:])[0]
 
 
