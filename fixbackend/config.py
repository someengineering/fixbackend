#  Copyright (c) 2023. Some Engineering
#  This program is free software: you can redistribute it and/or modify
#  it under the terms of the GNU Affero General Public License as published by
#  the Free Software Foundation, either version 3 of the License, or
#  (at your option) any later version.
#
#  This program is distributed in the hope that it will be useful,
#  but WITHOUT ANY WARRANTY; without even the implied warranty of
#  MERCHANTABILITY or FITNESS FOR A PARTICULAR PURPOSE.  See the
#  GNU Affero General Public License for more details.
#
#  You should have received a copy of the GNU Affero General Public License
#  along with this program.  If not, see <http://www.gnu.org/licenses/>.

import os
import sys
from argparse import ArgumentParser, Namespace
from typing import Annotated, Optional, Sequence, List, Literal, Tuple
from pathlib import Path
from fastapi import Depends
from pydantic_settings import BaseSettings
from functools import lru_cache


class Config(BaseSettings):
    instance_id: str
    database_name: str
    database_user: str
    database_password: Optional[str]
    database_host: str
    database_port: int
    secret: str
    google_oauth_client_id: str
    google_oauth_client_secret: str
    github_oauth_client_id: str
    github_oauth_client_secret: str
    redis_readwrite_url: str
    redis_readonly_url: str
    redis_queue_url: str
    redis_temp_store_url: str
    cdn_endpoint: str
    cdn_bucket: str
    fixui_sha: str
    static_assets: Optional[Path]
    session_ttl: int
    available_db_server: List[str]
    inventory_url: str
    cf_template_url: str
    args: Namespace
    aws_access_key_id: str
    aws_secret_access_key: str
    aws_region: str
    ca_cert: Optional[Path]
    host_cert: Optional[Path]
    host_key: Optional[Path]
    signing_cert_1: Optional[Path]
    signing_key_1: Optional[Path]
    signing_cert_2: Optional[Path]
    signing_key_2: Optional[Path]
    env: Literal["local", "dev", "prd"]
    customerio_baseurl: str
    customerio_site_id: Optional[str]
    customerio_api_key: Optional[str]
    cors_origins: List[str]
    cloud_account_service_event_parallelism: int

    def frontend_cdn_origin(self) -> str:
        return f"{self.cdn_endpoint}/{self.cdn_bucket}/{self.fixui_sha}"

    @property
    def database_url(self) -> str:
        password = f":{self.database_password}" if self.database_password else ""
        return f"mysql+aiomysql://{self.database_user}{password}@{self.database_host}:{self.database_port}/{self.database_name}"  # noqa

    class Config:
        extra = "ignore"  # allow extra fields in the config


def parse_args(argv: Optional[Sequence[str]] = None) -> Namespace:
    parser = ArgumentParser(prog="FIX Backend")
    parser.add_argument("--debug", action="store_true", default=False)
    parser.add_argument("--instance-id", default=os.environ.get("FIX_INSTANCE_ID", "single"))
    parser.add_argument("--database-name", default=os.environ.get("FIX_DATABASE_NAME", "fix"))
    parser.add_argument("--database-user", default=os.environ.get("FIX_DATABASE_USER", "fix"))
    parser.add_argument("--database-password", default=os.environ.get("FIX_DATABASE_PASSWORD", "fix"))
    parser.add_argument("--database-host", default=os.environ.get("FIX_DATABASE_HOST", "localhost"))
    parser.add_argument("--database-port", type=int, default=int(os.environ.get("FIX_DATABASE_PORT", "3306")))
    parser.add_argument("--secret", default="secret")
    parser.add_argument("--google-oauth-client-id", default=os.environ.get("GOOGLE_OAUTH_CLIENT_ID", ""))
    parser.add_argument("--google-oauth-client-secret", default=os.environ.get("GOOGLE_OAUTH_CLIENT_SECRET", ""))
    parser.add_argument("--github-oauth-client-id", default=os.environ.get("GITHUB_OAUTH_CLIENT_ID", ""))
    parser.add_argument("--github-oauth-client-secret", default=os.environ.get("GITHUB_OAUTH_CLIENT_SECRET", ""))
    parser.add_argument(
        "--redis-readwrite-url", default=os.environ.get("REDIS_READWRITE_URL", "redis://localhost:6379/0")
    )
    parser.add_argument(
        "--redis-readonly-url", default=os.environ.get("REDIS_READONLY_URL", "redis://localhost:6379/0")
    )
    parser.add_argument(
        "--redis-temp-store-url", default=os.environ.get("REDIS_TEMP_STORE_URL", "redis://localhost:6379/1")
    )
    parser.add_argument("--redis-queue-url", default=os.environ.get("REDIS_QUEUE_URL", "redis://localhost:6379/5"))
    parser.add_argument("--redis-password", default=os.environ.get("REDIS_PASSWORD"))
    parser.add_argument("--skip-migrations", default=False, action="store_true")
    parser.add_argument("--cdn-endpoint", default=os.environ.get("FIXUI_CDN_ENDPOINT", "https://cdn.some.engineering"))
    parser.add_argument("--cdn-bucket", default=os.environ.get("FIXUI_CDN_BUCKET", "fix-ui"))
    parser.add_argument("--fixui-sha", default=os.environ.get("FIXUI_SHA", "edge"))
    parser.add_argument("--static-assets", type=Path, default=os.environ.get("STATIC_ASSETS"))
    parser.add_argument("--session-ttl", type=int, default=int(os.environ.get("SESSION_TTL", 3600)))
    parser.add_argument(
        "--available-db-server", nargs="+", default=os.environ.get("AVAILABLE_DB_SERVER", "").split(",")
    )
    parser.add_argument("--inventory-url", default=os.environ.get("INVENTORY_URL", "http://localhost:8980"))
    parser.add_argument(
        "--cf-template-url",
        default=os.environ.get("CF_TEMPLATE_URL", "https://fixpublic.s3.amazonaws.com/aws/fix-role-dev-eu.yaml"),
    )
    parser.add_argument(
        "--dispatcher", action="store_true", default=False, help="Run the dispatcher instead of the web server"
    )
    parser.add_argument("--aws-access-key-id", default=os.environ.get("AWS_ACCESS_KEY_ID", ""))
    parser.add_argument("--aws-secret-access-key", default=os.environ.get("AWS_SECRET_ACCESS_KEY", ""))
    parser.add_argument("--aws-region", default=os.environ.get("AWS_REGION", "us-east-1"))
    parser.add_argument(
        "--aws-marketplace-metering-sqs-url", default=os.environ.get("AWS_MARKETPLACE_METERING_SQS_URL")
    )
    parser.add_argument("--ca-cert", type=Path, default=os.environ.get("CA_CERT"))
    parser.add_argument("--host-cert", type=Path, default=os.environ.get("HOST_CERT"))
    parser.add_argument("--host-key", type=Path, default=os.environ.get("HOST_KEY"))
    parser.add_argument("--signing-cert-1", type=Path, default=os.environ.get("SIGNING_CERT_1"))
    parser.add_argument("--signing-key-1", type=Path, default=os.environ.get("SIGNING_KEY_1"))
    parser.add_argument("--signing-cert-2", type=Path, default=os.environ.get("SIGNING_CERT_2"))
    parser.add_argument("--signing-key-2", type=Path, default=os.environ.get("SIGNING_KEY_2"))
    parser.add_argument("--env", default=os.environ.get("ENV", "local"))
    parser.add_argument(
        "--customerio-baseurl", default=os.environ.get("CUSTOMERIO_BASEURL", "https://track.customer.io")
    )
    parser.add_argument("--customerio-site-id", default=os.environ.get("CUSTOMERIO_SITE_ID"))
    parser.add_argument("--customerio-api-key", default=os.environ.get("CUSTOMERIO_API_KEY"))
    parser.add_argument(
        "--cors-origins", nargs="+", default=os.environ.get("CORS_ORIGINS", "http://127.0.0.1:8081/").split(",")
    )
<<<<<<< HEAD
    parser.add_argument(
        "--cloud-account-service-event-parallelism",
        type=int,
        default=int(os.environ.get("CLOUD_ACCOUNT_SERVICE_EVENT_PARALLELISM", "100")),
    )
=======
    parser.add_argument("--mode", choices=["app", "dispatcher", "billing"], default=os.environ.get("MODE", "app"))
>>>>>>> 49eab3b4

    return parser.parse_known_args(argv if argv is not None else sys.argv[1:])[0]


@lru_cache()
def get_config(argv: Optional[Tuple[str, ...]] = None) -> Config:
    args = parse_args(argv)
    args_dict = vars(args)
    args_dict["args"] = args
    return Config(**args_dict)


# placeholder for dependencies, will be replaced during the app initialization
def config() -> Config:
    raise RuntimeError("Config dependency not initialized yet.")


ConfigDependency = Annotated[Config, Depends(config)]<|MERGE_RESOLUTION|>--- conflicted
+++ resolved
@@ -140,15 +140,12 @@
     parser.add_argument(
         "--cors-origins", nargs="+", default=os.environ.get("CORS_ORIGINS", "http://127.0.0.1:8081/").split(",")
     )
-<<<<<<< HEAD
+    parser.add_argument("--mode", choices=["app", "dispatcher", "billing"], default=os.environ.get("MODE", "app"))
     parser.add_argument(
         "--cloud-account-service-event-parallelism",
         type=int,
         default=int(os.environ.get("CLOUD_ACCOUNT_SERVICE_EVENT_PARALLELISM", "100")),
     )
-=======
-    parser.add_argument("--mode", choices=["app", "dispatcher", "billing"], default=os.environ.get("MODE", "app"))
->>>>>>> 49eab3b4
 
     return parser.parse_known_args(argv if argv is not None else sys.argv[1:])[0]
 
