--- conflicted
+++ resolved
@@ -15,13 +15,8 @@
 import sys
 from argparse import ArgumentParser, Namespace
 from collections import defaultdict
-<<<<<<< HEAD
-from datetime import timedelta
+from datetime import datetime, timedelta
 from functools import lru_cache
-=======
-from datetime import datetime, timedelta
-from typing import Annotated, Literal, Optional, Sequence, List, Tuple
->>>>>>> 85f666d5
 from pathlib import Path
 from typing import Annotated, Literal, Optional, Sequence, List, Tuple
 
