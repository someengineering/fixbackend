--- conflicted
+++ resolved
@@ -66,12 +66,9 @@
     oauth_state_token_ttl: int
     profiling_enabled: bool
     profiling_interval: float
-<<<<<<< HEAD
-    aws_marketplace_url: str
-=======
     google_analytics_measurement_id: Optional[str]
     google_analytics_api_secret: Optional[str]
->>>>>>> 80aec302
+    aws_marketplace_url: str
 
     def frontend_cdn_origin(self) -> str:
         return f"{self.cdn_endpoint}/{self.cdn_bucket}/{self.fixui_sha}"
@@ -161,15 +158,12 @@
     )
     parser.add_argument("--profiling-enabled", action="store_true", default=os.environ.get("PROFILING_ENABLED", False))
     parser.add_argument("--profiling-interval", type=float, default=os.environ.get("PROFILING_INTERVAL", 0.001))
-<<<<<<< HEAD
+    parser.add_argument("--google-analytics-measurement-id", default=os.environ.get("GOOGLE_ANALYTICS_MEASUREMENT_ID"))
+    parser.add_argument("--google-analytics-api-secret", default=os.environ.get("GOOGLE_ANALYTICS_API_SECRET"))
     parser.add_argument(
         "--aws-marketplace-url",
         default=os.environ.get("AWS_MARKETPLACE_URL", "https://aws.amazon.com/marketplace/pp/prodview-bub6gkexnxcgs"),
     )
-=======
-    parser.add_argument("--google-analytics-measurement-id", default=os.environ.get("GOOGLE_ANALYTICS_MEASUREMENT_ID"))
-    parser.add_argument("--google-analytics-api-secret", default=os.environ.get("GOOGLE_ANALYTICS_API_SECRET"))
->>>>>>> 80aec302
     return parser.parse_known_args(argv if argv is not None else sys.argv[1:])[0]
 
 
