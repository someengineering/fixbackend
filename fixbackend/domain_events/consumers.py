--- conflicted
+++ resolved
@@ -60,12 +60,8 @@
         listen_to_events: bool = True,
     ) -> None:
         self.one_time_email_service = one_time_email_service
-<<<<<<< HEAD
-        subscriber.subscribe(WorkspaceCreated, self.schedule_trial_end_reminder, "schedule_trial_end_reminder")
-=======
         if listen_to_events:
             subscriber.subscribe(WorkspaceCreated, self._workspace_created_handler, "schedule_trial_end_reminder")
->>>>>>> 5c8ff9cd
 
     async def _workspace_created_handler(self, event: WorkspaceCreated) -> None:
         await self.schedule_trial_end_reminder(
@@ -101,14 +97,10 @@
         listen_to_events: bool = True,
     ) -> None:
         self.one_time_email_service = one_time_email_service
-<<<<<<< HEAD
-        subscriber.subscribe(ProductTierChanged, self.unschedule_trial_end_reminder, "unschedule_trial_end_reminder")
-=======
         if listen_to_events:
             subscriber.subscribe(
                 ProductTierChanged, self._product_tier_changed_handler, "unschedule_trial_end_reminder"
             )
->>>>>>> 5c8ff9cd
 
     async def _product_tier_changed_handler(self, event: ProductTierChanged) -> None:
         moved_from_trial = event.previous_tier == ProductTier.Trial and event.product_tier != ProductTier.Trial
