#  Copyright (c) 2023. Some Engineering
#  This program is free software: you can redistribute it and/or modify
#  it under the terms of the GNU Affero General Public License as published by
#  the Free Software Foundation, either version 3 of the License, or
#  (at your option) any later version.
#
#  This program is distributed in the hope that it will be useful,
#  but WITHOUT ANY WARRANTY; without even the implied warranty of
#  MERCHANTABILITY or FITNESS FOR A PARTICULAR PURPOSE.  See the
#  GNU Affero General Public License for more details.
#
#  You should have received a copy of the GNU Affero General Public License
#  along with this program.  If not, see <http://www.gnu.org/licenses/>.
#
#  This program is distributed in the hope that it will be useful,
#  but WITHOUT ANY WARRANTY; without even the implied warranty of
#  MERCHANTABILITY or FITNESS FOR A PARTICULAR PURPOSE.  See the
#  GNU Affero General Public License for more details.
#
#  You should have received a copy of the GNU Affero General Public License
#  along with this program.  If not, see <http://www.gnu.org/licenses/>.


from datetime import timedelta
import logging

from fixcloudutils.service import Service

<<<<<<< HEAD
from fixbackend.config import Config, trial_period_duration
from fixbackend.domain_events.events import ProductTierChanged, UserRegistered, WorkspaceCreated
=======
from fixbackend.domain_events.events import UserRegistered
>>>>>>> 189f611e
from fixbackend.domain_events.subscriber import DomainEventSubscriber
from fixbackend.ids import ProductTier
from fixbackend.notification.email.email_messages import Signup, TrialExpired, TrialExpiresSoon
from fixbackend.notification.email.one_time_email import OneTimeEmailKind, OneTimeEmailService
from fixbackend.notification.notification_service import NotificationService
from fixcloudutils.util import utc

log = logging.getLogger(__name__)


class EmailOnSignupConsumer(Service):
    def __init__(
        self,
        notification_service: NotificationService,
        subscriber: DomainEventSubscriber,
    ) -> None:
        self.notification_service = notification_service
        subscriber.subscribe(UserRegistered, self.process_user_registered_event, "email_on_signup")

    async def process_user_registered_event(self, event: UserRegistered) -> None:
        message = Signup(recipient=event.email)
        await self.notification_service.send_message(to=event.email, message=message)


class ScheduleTrialEndReminder(Service):
    def __init__(
        self,
        subscriber: DomainEventSubscriber,
        one_time_email_service: OneTimeEmailService,
    ) -> None:
        self.one_time_email_service = one_time_email_service
        # uncomment once we have payment
        # subscriber.subscribe(WorkspaceCreated, self.schedule_trial_end_reminder, "schedule_trial_end_reminder")

    async def schedule_trial_end_reminder(self, event: WorkspaceCreated) -> None:
        for days_before_expiration in [2, 1]:
            await self.one_time_email_service.schedule_one_time_email(
                kind=OneTimeEmailKind.TrialEndNotification,
                scheduled_at=utc() + trial_period_duration() - timedelta(days=days_before_expiration),
                user_id=None,
                workspace_id=event.workspace_id,
                message=TrialExpiresSoon(days_till_expire=days_before_expiration),
            )

        await self.one_time_email_service.schedule_one_time_email(
            kind=OneTimeEmailKind.TrialEndNotification,
            scheduled_at=utc() + trial_period_duration(),
            user_id=None,
            workspace_id=event.workspace_id,
            message=TrialExpired(),
        )


class UnscheduleTrialEndReminder(Service):
    def __init__(
        self,
        subscriber: DomainEventSubscriber,
        one_time_email_service: OneTimeEmailService,
    ) -> None:
        self.one_time_email_service = one_time_email_service
        # uncomment once we have payment
        # subscriber.subscribe(WorkspaceCreated, self.schedule_trial_end_reminder, "schedule_trial_end_reminder")
        subscriber.subscribe(ProductTierChanged, self.unschedule_trial_end_reminder, "unschedule_trial_end_reminder")

    async def unschedule_trial_end_reminder(self, event: ProductTierChanged) -> None:
        moved_from_trial = event.previous_tier == ProductTier.Trial and event.product_tier != ProductTier.Trial
        if moved_from_trial:
            await self.one_time_email_service.unschedule_one_time_email(
                user_id=None, workspace_id=event.workspace_id, kind=OneTimeEmailKind.TrialEndNotification
            )<|MERGE_RESOLUTION|>--- conflicted
+++ resolved
@@ -26,12 +26,8 @@
 
 from fixcloudutils.service import Service
 
-<<<<<<< HEAD
-from fixbackend.config import Config, trial_period_duration
+from fixbackend.config import trial_period_duration
 from fixbackend.domain_events.events import ProductTierChanged, UserRegistered, WorkspaceCreated
-=======
-from fixbackend.domain_events.events import UserRegistered
->>>>>>> 189f611e
 from fixbackend.domain_events.subscriber import DomainEventSubscriber
 from fixbackend.ids import ProductTier
 from fixbackend.notification.email.email_messages import Signup, TrialExpired, TrialExpiresSoon
@@ -93,8 +89,7 @@
     ) -> None:
         self.one_time_email_service = one_time_email_service
         # uncomment once we have payment
-        # subscriber.subscribe(WorkspaceCreated, self.schedule_trial_end_reminder, "schedule_trial_end_reminder")
-        subscriber.subscribe(ProductTierChanged, self.unschedule_trial_end_reminder, "unschedule_trial_end_reminder")
+        # subscriber.subscribe(ProductTierChanged, self.unschedule_trial_end_reminder, "unschedule_trial_end_reminder")
 
     async def unschedule_trial_end_reminder(self, event: ProductTierChanged) -> None:
         moved_from_trial = event.previous_tier == ProductTier.Trial and event.product_tier != ProductTier.Trial
