#  Copyright (c) 2023. Some Engineering
#  This program is free software: you can redistribute it and/or modify
#  it under the terms of the GNU Affero General Public License as published by
#  the Free Software Foundation, either version 3 of the License, or
#  (at your option) any later version.
#
#  This program is distributed in the hope that it will be useful,
#  but WITHOUT ANY WARRANTY; without even the implied warranty of
#  MERCHANTABILITY or FITNESS FOR A PARTICULAR PURPOSE.  See the
#  GNU Affero General Public License for more details.
#
#  You should have received a copy of the GNU Affero General Public License
#  along with this program.  If not, see <http://www.gnu.org/licenses/>.
from typing import Annotated, cast

from arq import ArqRedis
from fastapi.params import Depends
from fixcloudutils.service import Dependencies
from redis.asyncio import Redis
from sqlalchemy.ext.asyncio import AsyncEngine

from fixbackend.certificates.cert_store import CertificateStore
from fixbackend.domain_events.publisher import DomainEventPublisher
from fixbackend.domain_events.publisher_impl import DomainEventPublisherImpl
from fixbackend.graph_db.service import GraphDatabaseAccessManager
from fixbackend.inventory.inventory_service import InventoryService
from fixbackend.types import AsyncSessionMaker


class ServiceNames:
    http_client = "http_client"
    arq_redis = "arq_redis"
    readonly_redis = "readonly_redis"
    readwrite_redis = "readwrite_redis"
    temp_store_redis = "temp_store_redis"
    collect_queue = "collect_queue"
    async_engine = "async_engine"
    session_maker = "session_maker"
    cloud_account_repo = "cloud_account_repo"
    next_run_repo = "next_run_repo"
    metering_repo = "metering_repo"
    graph_db_access = "graph_db_access"
    inventory = "inventory"
    inventory_client = "inventory_client"
    dispatching = "dispatching"
    certificate_store = "certificate_store"
    domain_event_redis_stream_publisher = "domain_event_redis_stream_publisher"
    domain_event_sender = "domain_event_sender"
    customerio_consumer = "customerio_consumer"
    aws_marketplace_handler = "aws_marketplace_handler"
    workspace_repo = "workspace_repo"
    subscription_repo = "subscription_repo"
<<<<<<< HEAD
    billing = "billing"
=======
    cloud_account_service = "cloud_account_service"
>>>>>>> a6e9c7f9


class FixDependencies(Dependencies):
    @property
    def arq_redis(self) -> ArqRedis:
        return self.service(ServiceNames.arq_redis, ArqRedis)

    @property
    def async_engine(self) -> AsyncEngine:
        return self.service(ServiceNames.async_engine, AsyncEngine)

    @property
    def session_maker(self) -> AsyncSessionMaker:
        return cast(AsyncSessionMaker, self.lookup[ServiceNames.session_maker])

    @property
    def inventory(self) -> InventoryService:
        return self.service(ServiceNames.inventory, InventoryService)

    @property
    def readonly_redis(self) -> Redis:
        return self.service(ServiceNames.readonly_redis, Redis)

    @property
    def readwrite_redis(self) -> Redis:
        return self.service(ServiceNames.readwrite_redis, Redis)

    @property
    def graph_database_access(self) -> GraphDatabaseAccessManager:
        return self.service(ServiceNames.graph_db_access, GraphDatabaseAccessManager)

    @property
    def certificate_store(self) -> CertificateStore:
        return self.service(ServiceNames.certificate_store, CertificateStore)

    @property
    def domain_event_sender(self) -> DomainEventPublisher:
        return self.service(ServiceNames.domain_event_sender, DomainEventPublisherImpl)


# placeholder for dependencies, will be replaced during the app initialization
def fix_dependencies() -> FixDependencies:
    raise RuntimeError("Dependencies dependency not initialized yet.")


FixDependency = Annotated[FixDependencies, Depends(fix_dependencies)]<|MERGE_RESOLUTION|>--- conflicted
+++ resolved
@@ -50,11 +50,8 @@
     aws_marketplace_handler = "aws_marketplace_handler"
     workspace_repo = "workspace_repo"
     subscription_repo = "subscription_repo"
-<<<<<<< HEAD
     billing = "billing"
-=======
     cloud_account_service = "cloud_account_service"
->>>>>>> a6e9c7f9
 
 
 class FixDependencies(Dependencies):
