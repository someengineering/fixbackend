#  Copyright (c) 2023. Some Engineering
#  This program is free software: you can redistribute it and/or modify
#  it under the terms of the GNU Affero General Public License as published by
#  the Free Software Foundation, either version 3 of the License, or
#  (at your option) any later version.
#
#  This program is distributed in the hope that it will be useful,
#  but WITHOUT ANY WARRANTY; without even the implied warranty of
#  MERCHANTABILITY or FITNESS FOR A PARTICULAR PURPOSE.  See the
#  GNU Affero General Public License for more details.
#
#  You should have received a copy of the GNU Affero General Public License
#  along with this program.  If not, see <http://www.gnu.org/licenses/>.
from typing import Annotated, cast

from arq import ArqRedis
from fastapi.params import Depends
from fixcloudutils.service import Dependencies
from redis.asyncio import Redis
from sqlalchemy.ext.asyncio import AsyncEngine

from fixbackend.certificates.cert_store import CertificateStore
from fixbackend.domain_events.publisher import DomainEventPublisher
from fixbackend.domain_events.publisher_impl import DomainEventPublisherImpl
from fixbackend.graph_db.service import GraphDatabaseAccessManager
from fixbackend.inventory.inventory_service import InventoryService
from fixbackend.types import AsyncSessionMaker


class ServiceNames:
    http_client = "http_client"
    arq_redis = "arq_redis"
    readonly_redis = "readonly_redis"
    readwrite_redis = "readwrite_redis"
    temp_store_redis = "temp_store_redis"
    collect_queue = "collect_queue"
    async_engine = "async_engine"
    session_maker = "session_maker"
    cloud_account_repo = "cloud_account_repo"
    next_run_repo = "next_run_repo"
    metering_repo = "metering_repo"
    graph_db_access = "graph_db_access"
    inventory = "inventory"
    inventory_client = "inventory_client"
    dispatching = "dispatching"
    certificate_store = "certificate_store"
    domain_event_redis_stream_publisher = "domain_event_redis_stream_publisher"
    domain_event_sender = "domain_event_sender"
    customerio_consumer = "customerio_consumer"
    aws_marketplace_handler = "aws_marketplace_handler"
    workspace_repo = "workspace_repo"
    subscription_repo = "subscription_repo"
    billing = "billing"
    cloud_account_service = "cloud_account_service"
    domain_event_subscriber = "domain_event_subscriber"
    invitation_repository = "invitation_repository"
<<<<<<< HEAD
    notification_service = "notification_service"
=======
    analytics_event_sender = "analytics_event_sender"
>>>>>>> b1655307


class FixDependencies(Dependencies):
    @property
    def arq_redis(self) -> ArqRedis:
        return self.service(ServiceNames.arq_redis, ArqRedis)

    @property
    def async_engine(self) -> AsyncEngine:
        return self.service(ServiceNames.async_engine, AsyncEngine)

    @property
    def session_maker(self) -> AsyncSessionMaker:
        return cast(AsyncSessionMaker, self.lookup[ServiceNames.session_maker])

    @property
    def inventory(self) -> InventoryService:
        return self.service(ServiceNames.inventory, InventoryService)

    @property
    def readonly_redis(self) -> Redis:
        return self.service(ServiceNames.readonly_redis, Redis)

    @property
    def readwrite_redis(self) -> Redis:
        return self.service(ServiceNames.readwrite_redis, Redis)

    @property
    def graph_database_access(self) -> GraphDatabaseAccessManager:
        return self.service(ServiceNames.graph_db_access, GraphDatabaseAccessManager)

    @property
    def certificate_store(self) -> CertificateStore:
        return self.service(ServiceNames.certificate_store, CertificateStore)

    @property
    def domain_event_sender(self) -> DomainEventPublisher:
        return self.service(ServiceNames.domain_event_sender, DomainEventPublisherImpl)


# placeholder for dependencies, will be replaced during the app initialization
def fix_dependencies() -> FixDependencies:
    raise RuntimeError("Dependencies dependency not initialized yet.")


FixDependency = Annotated[FixDependencies, Depends(fix_dependencies)]<|MERGE_RESOLUTION|>--- conflicted
+++ resolved
@@ -54,11 +54,8 @@
     cloud_account_service = "cloud_account_service"
     domain_event_subscriber = "domain_event_subscriber"
     invitation_repository = "invitation_repository"
-<<<<<<< HEAD
+    analytics_event_sender = "analytics_event_sender"
     notification_service = "notification_service"
-=======
-    analytics_event_sender = "analytics_event_sender"
->>>>>>> b1655307
 
 
 class FixDependencies(Dependencies):
