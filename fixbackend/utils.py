#  Copyright (c) 2023. Some Engineering
#  This program is free software: you can redistribute it and/or modify
#  it under the terms of the GNU Affero General Public License as published by
#  the Free Software Foundation, either version 3 of the License, or
#  (at your option) any later version.
#
#  This program is distributed in the hope that it will be useful,
#  but WITHOUT ANY WARRANTY; without even the implied warranty of
#  MERCHANTABILITY or FITNESS FOR A PARTICULAR PURPOSE.  See the
#  GNU Affero General Public License for more details.
#
#  You should have received a copy of the GNU Affero General Public License
#  along with this program.  If not, see <http://www.gnu.org/licenses/>.
#
#  This program is distributed in the hope that it will be useful,
#  but WITHOUT ANY WARRANTY; without even the implied warranty of
#  MERCHANTABILITY or FITNESS FOR A PARTICULAR PURPOSE.  See the
#  GNU Affero General Public License for more details.
#
#  You should have received a copy of the GNU Affero General Public License
#  along with this program.  If not, see <http://www.gnu.org/licenses/>.
#
#  This program is distributed in the hope that it will be useful,
#  but WITHOUT ANY WARRANTY; without even the implied warranty of
#  MERCHANTABILITY or FITNESS FOR A PARTICULAR PURPOSE.  See the
#  GNU Affero General Public License for more details.
#
#  You should have received a copy of the GNU Affero General Public License
#  along with this program.  If not, see <http://www.gnu.org/licenses/>.
import hashlib
import os
import signal
import uuid
from collections import defaultdict
<<<<<<< HEAD
from datetime import datetime, timezone
from itertools import islice
from typing import Optional, Callable, TypeVar, Iterable, Dict, List, Any, Iterator
=======
from datetime import datetime, timezone, timedelta
from typing import Literal, Optional, Callable, TypeVar, Iterable, Dict, List, Any
>>>>>>> 26a58828
from uuid import UUID

from fixcloudutils.util import utc

AnyT = TypeVar("AnyT")
AnyR = TypeVar("AnyR")


def uid() -> UUID:
    return uuid.uuid4()


def kill_running_process() -> None:
    os.kill(os.getpid(), signal.SIGINT)


def group_by(iterable: Iterable[AnyT], f: Callable[[AnyT], AnyR]) -> Dict[AnyR, List[AnyT]]:
    v = defaultdict(list)
    for item in iterable:
        key = f(item)
        v[key].append(item)
    return v


def md5(s: Any) -> str:
    md5_hash = hashlib.md5()
    md5_hash.update(str(s).encode("utf-8"))
    return md5_hash.hexdigest()


def start_of_next_month(current_time: Optional[datetime] = None, hour: int = 0) -> datetime:
    now = current_time or utc()
    return (
        datetime(now.year + 1, 1, 1, hour=hour, tzinfo=timezone.utc)
        if now.month == 12
        else datetime(now.year, now.month + 1, 1, hour=hour, tzinfo=timezone.utc)
    )


<<<<<<< HEAD
def batch(items: Iterable[AnyT], n: int = 50) -> Iterator[List[AnyT]]:
    it = iter(items)
    while chunk := list(islice(it, n)):
        yield chunk
=======
def start_of_next_day(current_time: Optional[datetime] = None, hour: int = 0) -> datetime:
    now = current_time or utc()
    next_day = now + timedelta(days=1)
    next_day = next_day.replace(hour=hour, minute=0, second=0, microsecond=0)
    return next_day


def start_of_next_period(
    *, period: Literal["month", "day"], current_time: Optional[datetime] = None, hour: int = 0
) -> datetime:
    return start_of_next_month(current_time, hour) if period == "month" else start_of_next_day(current_time, hour)
>>>>>>> 26a58828
<|MERGE_RESOLUTION|>--- conflicted
+++ resolved
@@ -32,14 +32,9 @@
 import signal
 import uuid
 from collections import defaultdict
-<<<<<<< HEAD
-from datetime import datetime, timezone
+from datetime import datetime, timezone, timedelta
 from itertools import islice
-from typing import Optional, Callable, TypeVar, Iterable, Dict, List, Any, Iterator
-=======
-from datetime import datetime, timezone, timedelta
-from typing import Literal, Optional, Callable, TypeVar, Iterable, Dict, List, Any
->>>>>>> 26a58828
+from typing import Literal, Optional, Callable, TypeVar, Iterable, Dict, List, Any, Iterator
 from uuid import UUID
 
 from fixcloudutils.util import utc
@@ -79,12 +74,6 @@
     )
 
 
-<<<<<<< HEAD
-def batch(items: Iterable[AnyT], n: int = 50) -> Iterator[List[AnyT]]:
-    it = iter(items)
-    while chunk := list(islice(it, n)):
-        yield chunk
-=======
 def start_of_next_day(current_time: Optional[datetime] = None, hour: int = 0) -> datetime:
     now = current_time or utc()
     next_day = now + timedelta(days=1)
@@ -96,4 +85,9 @@
     *, period: Literal["month", "day"], current_time: Optional[datetime] = None, hour: int = 0
 ) -> datetime:
     return start_of_next_month(current_time, hour) if period == "month" else start_of_next_day(current_time, hour)
->>>>>>> 26a58828
+
+
+def batch(items: Iterable[AnyT], n: int = 50) -> Iterator[List[AnyT]]:
+    it = iter(items)
+    while chunk := list(islice(it, n)):
+        yield chunk