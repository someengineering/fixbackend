#  Copyright (c) 2023. Some Engineering
#  This program is free software: you can redistribute it and/or modify
#  it under the terms of the GNU Affero General Public License as published by
#  the Free Software Foundation, either version 3 of the License, or
#  (at your option) any later version.
#
#  This program is distributed in the hope that it will be useful,
#  but WITHOUT ANY WARRANTY; without even the implied warranty of
#  MERCHANTABILITY or FITNESS FOR A PARTICULAR PURPOSE.  See the
#  GNU Affero General Public License for more details.
#
#  You should have received a copy of the GNU Affero General Public License
#  along with this program.  If not, see <http://www.gnu.org/licenses/>.

import base64
import logging
import os
from contextlib import asynccontextmanager
from typing import Any, Awaitable, Callable, ClassVar, Optional, Set, Tuple, cast, AsyncIterator

from async_lru import alru_cache
from fastapi import APIRouter, FastAPI, Request, Response
from fastapi.exception_handlers import http_exception_handler
from fastapi.middleware.gzip import GZipMiddleware
from fastapi.openapi.docs import get_swagger_ui_html
from fastapi.responses import HTMLResponse, JSONResponse
from fastapi.staticfiles import StaticFiles
from fixcloudutils.logging import setup_logger
from prometheus_fastapi_instrumentator import Instrumentator
from sqlalchemy import select
from starlette.exceptions import HTTPException

from fixbackend import config, dependencies
from fixbackend.analytics.router import analytics_router
from fixbackend.app_dependencies import create_dependencies
from fixbackend.auth.auth_backend import cookie_transport
from fixbackend.auth.depedencies import refreshed_session_scope
from fixbackend.auth.oauth_router import github_client, google_client
from fixbackend.auth.router import auth_router
from fixbackend.auth.users_router import users_router
from fixbackend.billing.router import billing_info_router
from fixbackend.cloud_accounts.router import cloud_accounts_callback_router, cloud_accounts_router
from fixbackend.config import Config
<<<<<<< HEAD
from fixbackend.dependencies import FixDependencies
from fixbackend.dependencies import ServiceNames as SN  # noqa
from fixbackend.dispatcher.dispatcher_service import DispatcherService
from fixbackend.dispatcher.next_run_repository import NextRunRepository
from fixbackend.domain_events import DomainEventsStreamName
from fixbackend.domain_events.consumers import (
    CustomerIoEventConsumer,
    EmailOnSignupConsumer,
    ScheduleTrialEndReminder,
    UnscheduleTrialEndReminder,
)
from fixbackend.domain_events.publisher_impl import DomainEventPublisherImpl
from fixbackend.domain_events.subscriber import DomainEventSubscriber
=======
from fixbackend.dependencies import ServiceNames as SN, FixDependency, FixDependencies  # noqa
>>>>>>> 189f611e
from fixbackend.errors import ClientError, NotAllowed, ResourceNotFound, WrongState
from fixbackend.events.router import websocket_router
from fixbackend.inventory.inventory_client import InventoryException
from fixbackend.inventory.router import inventory_router
from fixbackend.logging_context import get_logging_context, set_fix_cloud_account_id, set_workspace_id
from fixbackend.middleware.x_real_ip import RealIpMiddleware
<<<<<<< HEAD
from fixbackend.notification.email.one_time_email import OneTimeEmailService
from fixbackend.notification.email.scheduled_email import ScheduledEmailSender
=======
>>>>>>> 189f611e
from fixbackend.notification.notification_router import notification_router, unsubscribe_router
from fixbackend.permissions.router import roles_router
from fixbackend.subscription.router import subscription_router
from fixbackend.workspaces.router import workspaces_router

log = logging.getLogger(__name__)
API_PREFIX = "/api"


# noinspection PyUnresolvedReferences
async def fast_api_app(cfg: Config, deps: FixDependencies) -> FastAPI:
    google = google_client(cfg)
    github = github_client(cfg)
<<<<<<< HEAD
    boto_session = boto3.Session(cfg.aws_access_key_id, cfg.aws_secret_access_key, region_name="us-east-1")
    deps = FixDependencies()
    deps.add(SN.config, cfg)
    ca_cert_path = str(cfg.ca_cert) if cfg.ca_cert else None
    client_context = create_default_context(purpose=Purpose.SERVER_AUTH)
    if ca_cert_path:
        client_context.load_verify_locations(ca_cert_path)
    http_client = deps.add(
        SN.http_client,
        AsyncClient(
            verify=client_context or True,
            timeout=Timeout(pool=10, connect=10, read=60, write=60),
            follow_redirects=True,
            limits=Limits(max_connections=512, max_keepalive_connections=50),
        ),
    )
    engine = deps.add(
        SN.async_engine,
        create_async_engine(cfg.database_url, pool_size=10, pool_recycle=3600, pool_pre_ping=True),
    )
    EngineMetrics.register(engine)
    session_maker = deps.add(SN.session_maker, async_sessionmaker(engine))

    def create_redis(url: str) -> Redis:
        kwargs: Dict[str, Any] = dict(ssl_ca_certs=ca_cert_path) if url.startswith("rediss://") else {}
        kwargs["health_check_interval"] = 30
        kwargs["socket_timeout"] = 10
        kwargs["socket_connect_timeout"] = 10
        kwargs["socket_keepalive"] = True
        if cfg.args.redis_password:
            kwargs["password"] = cfg.args.redis_password
        return Redis.from_url(url, decode_responses=True, **kwargs)  # type: ignore

    @asynccontextmanager
    async def setup_teardown_application(_: FastAPI) -> AsyncIterator[None]:
        arq_redis = deps.add(
            SN.arq_redis,
            await create_pool(
                replace(
                    RedisSettings.from_dsn(cfg.redis_queue_url),
                    ssl_ca_certs=ca_cert_path,
                    password=cfg.args.redis_password,
                )
            ),
        )
        deps.add(SN.readonly_redis, create_redis(cfg.redis_readonly_url))
        readwrite_redis = deps.add(SN.readwrite_redis, create_redis(cfg.redis_readwrite_url))
        temp_store_redis = deps.add(SN.temp_store_redis, create_redis(cfg.redis_temp_store_url))
        domain_event_subscriber = deps.add(
            SN.domain_event_subscriber,
            DomainEventSubscriber(readwrite_redis, cfg, "fixbackend"),
        )
        cloud_account_repo = deps.add(SN.cloud_account_repo, CloudAccountRepositoryImpl(session_maker))
        deps.add(SN.next_run_repo, NextRunRepository(session_maker))
        metering_repo = deps.add(SN.metering_repo, MeteringRepository(session_maker))
        deps.add(SN.collect_queue, RedisCollectQueue(arq_redis))
        graph_db_access = deps.add(SN.graph_db_access, GraphDatabaseAccessManager(cfg, session_maker))
        inventory_client = deps.add(SN.inventory_client, InventoryClient(cfg.inventory_url, http_client))
        inventory_service = deps.add(
            SN.inventory,
            InventoryService(
                inventory_client, graph_db_access, cloud_account_repo, domain_event_subscriber, temp_store_redis
            ),
        )
        fixbackend_events = deps.add(
            SN.domain_event_redis_stream_publisher,
            RedisStreamPublisher(
                readwrite_redis,
                DomainEventsStreamName,
                "fixbackend",
                keep_unprocessed_messages_for=timedelta(days=7),
            ),
        )
        domain_event_publisher = deps.add(SN.domain_event_sender, DomainEventPublisherImpl(fixbackend_events))
        subscription_repo = deps.add(SN.subscription_repo, SubscriptionRepository(session_maker))
        user_repo = deps.add(SN.user_repo, UserRepository(session_maker))
        role_repo = deps.add(SN.role_repository, RoleRepositoryImpl(session_maker))

        workspace_repo = deps.add(
            SN.workspace_repo,
            WorkspaceRepositoryImpl(
                session_maker,
                graph_db_access,
                domain_event_publisher,
                RedisPubSubPublisher(
                    redis=readwrite_redis,
                    channel="workspaces",
                    publisher_name="workspace_service",
                ),
                subscription_repo,
                role_repo,
            ),
        )
        deps.add(
            SN.billing_entry_service, BillingEntryService(subscription_repo, workspace_repo, domain_event_publisher)
        )
        analytics_event_sender = deps.add(
            SN.analytics_event_sender, analytics(cfg, http_client, domain_event_subscriber, workspace_repo)
        )
        deps.add(
            SN.invitation_repository,
            InvitationRepositoryImpl(session_maker, workspace_repo, user_repository=user_repo),
        )
        deps.add(
            SN.aws_marketplace_handler,
            AwsMarketplaceHandler(
                subscription_repo,
                workspace_repo,
                metering_repo,
                boto_session,
                cfg.args.aws_marketplace_metering_sqs_url,
                domain_event_publisher,
                cfg.billing_period,
            ),
        )
        deps.add(
            SN.customerio_consumer,
            CustomerIoEventConsumer(http_client, cfg, domain_event_subscriber),
        )
        cloud_accounts_redis_publisher = RedisPubSubPublisher(
            redis=readwrite_redis,
            channel="cloud_accounts",
            publisher_name="cloud_account_service",
        )

        cert_store = deps.add(SN.certificate_store, CertificateStore(cfg))

        jwt_service = deps.add(SN.jwt_service, JwtServiceImpl(cert_store))

        notification_service = deps.add(
            SN.notification_service,
            NotificationService(
                cfg,
                workspace_repo,
                graph_db_access,
                user_repo,
                inventory_service,
                readwrite_redis,
                session_maker,
                http_client,
                domain_event_publisher,
                domain_event_subscriber,
                jwt_service,
            ),
        )
        deps.add(SN.email_on_signup_consumer, EmailOnSignupConsumer(notification_service, domain_event_subscriber))
        deps.add(
            SN.cloud_account_service,
            CloudAccountServiceImpl(
                workspace_repository=workspace_repo,
                cloud_account_repository=CloudAccountRepositoryImpl(session_maker),
                pubsub_publisher=cloud_accounts_redis_publisher,
                domain_event_publisher=domain_event_publisher,
                readwrite_redis=readwrite_redis,
                config=cfg,
                account_setup_helper=AwsAccountSetupHelper(boto_session),
                dispatching=False,
                http_client=http_client,
                boto_session=boto_session,
                cf_stack_queue_url=cfg.aws_cf_stack_notification_sqs_url,
                notification_service=notification_service,
                analytics_event_sender=analytics_event_sender,
            ),
        )
        deps.add(SN.user_notification_settings_repository, UserNotificationSettingsRepositoryImpl(session_maker))
        one_time_email_service = deps.add(
            SN.one_time_email_service,
            OneTimeEmailService(notification_service, user_repo, session_maker, dispatching=False),
        )
        deps.add(
            SN.schedule_trial_end_reminder_consumer,
            ScheduleTrialEndReminder(domain_event_subscriber, one_time_email_service),
        )
        deps.add(
            SN.unschedule_trial_end_reminder_consumer,
            UnscheduleTrialEndReminder(domain_event_subscriber, one_time_email_service),
        )

        if not cfg.static_assets:
            await load_app_from_cdn()
        async with deps:
            log.info("Application services started.")
            yield None
        await arq_redis.close()
        log.info("Application services stopped.")

    @asynccontextmanager
    async def setup_teardown_dispatcher(_: FastAPI) -> AsyncIterator[None]:
        arq_redis = deps.add(
            SN.arq_redis,
            await create_pool(
                replace(
                    RedisSettings.from_dsn(cfg.redis_queue_url),
                    ssl_ca_certs=ca_cert_path,
                    password=cfg.args.redis_password,
                )
            ),
        )
        readwrite_redis = deps.add(SN.readwrite_redis, create_redis(cfg.redis_readwrite_url))
        domain_event_subscriber = deps.add(
            SN.domain_event_subscriber,
            DomainEventSubscriber(readwrite_redis, cfg, "dispatching"),
        )
        temp_store_redis = deps.add(SN.temp_store_redis, create_redis(cfg.redis_temp_store_url))
        cloud_account_repo = deps.add(SN.cloud_account_repo, CloudAccountRepositoryImpl(session_maker))
        next_run_repo = deps.add(SN.next_run_repo, NextRunRepository(session_maker))
        metering_repo = deps.add(SN.metering_repo, MeteringRepository(session_maker))
        collect_queue = deps.add(SN.collect_queue, RedisCollectQueue(arq_redis))
        graph_db_access = deps.add(SN.graph_db_access, GraphDatabaseAccessManager(cfg, session_maker))
        fixbackend_events = deps.add(
            SN.domain_event_redis_stream_publisher,
            RedisStreamPublisher(
                readwrite_redis,
                DomainEventsStreamName,
                "dispatching",
                keep_unprocessed_messages_for=timedelta(days=7),
            ),
        )
        domain_event_publisher = deps.add(SN.domain_event_sender, DomainEventPublisherImpl(fixbackend_events))
        subscription_repo = deps.add(SN.subscription_repo, SubscriptionRepository(session_maker))
        role_repo = deps.add(SN.role_repository, RoleRepositoryImpl(session_maker))

        workspace_repo = deps.add(
            SN.workspace_repo,
            WorkspaceRepositoryImpl(
                session_maker,
                graph_db_access,
                domain_event_publisher,
                RedisPubSubPublisher(
                    redis=readwrite_redis,
                    channel="workspaces",
                    publisher_name="workspace_service",
                ),
                subscription_repo,
                role_repo,
            ),
        )

        # uncomment once aws marketplace suscriptions are available on prd
        # trial_end_service = deps.add(SN.trial_end_service, TrialEndService(workspace_repo))

        cloud_accounts_redis_publisher = RedisPubSubPublisher(
            redis=readwrite_redis,
            channel="cloud_accounts",
            publisher_name="cloud_account_service",
        )
        user_repo = deps.add(SN.user_repo, UserRepository(session_maker))
        inventory_client = deps.add(SN.inventory_client, InventoryClient(cfg.inventory_url, http_client))
        # in dispatching we do not want to handle domain events: leave it to the app
        inventory_service = deps.add(
            SN.inventory,
            InventoryService(inventory_client, graph_db_access, cloud_account_repo, None, temp_store_redis),
        )

        cert_store = deps.add(SN.certificate_store, CertificateStore(cfg))

        jwt_service = deps.add(SN.jwt_service, JwtServiceImpl(cert_store))

        notification_service = deps.add(
            SN.notification_service,
            NotificationService(
                cfg,
                workspace_repo,
                graph_db_access,
                user_repo,
                inventory_service,
                readwrite_redis,
                session_maker,
                http_client,
                domain_event_publisher,
                domain_event_subscriber,
                jwt_service,
                handle_events=False,  # fixbackend will handle events. dispatching should ignore them.
            ),
        )
        deps.add(
            SN.one_time_email_service,
            OneTimeEmailService(notification_service, user_repo, session_maker, dispatching=True),
        )
        analytics_event_sender = deps.add(
            SN.analytics_event_sender, analytics(cfg, http_client, domain_event_subscriber, workspace_repo)
        )
        deps.add(
            SN.cloud_account_service,
            CloudAccountServiceImpl(
                workspace_repository=workspace_repo,
                cloud_account_repository=CloudAccountRepositoryImpl(session_maker),
                pubsub_publisher=cloud_accounts_redis_publisher,
                domain_event_publisher=domain_event_publisher,
                readwrite_redis=readwrite_redis,
                config=cfg,
                account_setup_helper=AwsAccountSetupHelper(boto_session),
                dispatching=True,
                http_client=http_client,
                boto_session=boto_session,
                cf_stack_queue_url=cfg.aws_cf_stack_notification_sqs_url,
                notification_service=notification_service,
                analytics_event_sender=analytics_event_sender,
            ),
        )
        deps.add(
            SN.dispatching,
            DispatcherService(
                readwrite_redis,
                cloud_account_repo,
                next_run_repo,
                metering_repo,
                collect_queue,
                graph_db_access,
                domain_event_publisher,
                temp_store_redis,
                domain_event_subscriber,
                workspace_repo,
            ),
        )
        deps.add(SN.scheduled_email_sender, ScheduledEmailSender(notification_service.email_sender, session_maker))
=======
>>>>>>> 189f611e

    @alru_cache(maxsize=1)
    async def load_app_from_cdn() -> bytes:
        app_url = f"{cfg.frontend_cdn_origin()}/index.html"
        log.info(f"Loading app from CDN {app_url}")
        response = await deps.http_client.get(app_url)
        log.info("Loaded app from CDN")
        body = response.content
        return body

    @asynccontextmanager
    async def lifespan(_: FastAPI) -> AsyncIterator[None]:
        async with deps:
            log.info("Application services started.")
            yield None
        log.info("Application services stopped.")

    app = FastAPI(
        title="Fix Backend",
        summary="Backend for the Fix project",
        lifespan=lifespan,
        swagger_ui_parameters=dict(docExpansion=False, tagsSorter="alpha", operationsSorter="alpha"),
    )
    app.dependency_overrides[config.config] = lambda: cfg
    app.dependency_overrides[dependencies.fix_dependencies] = lambda: deps

    if cfg.profiling_enabled:
        from pyinstrument import Profiler

        @app.middleware("http")
        async def profile_request(request: Request, call_next: Callable[[Request], Awaitable[Response]]) -> Response:
            profiling = request.query_params.get("profile", False)
            if profiling:
                profiler = Profiler(interval=cfg.profiling_interval, async_mode="enabled")
                profiler.start()
                await call_next(request)
                profiler.stop()
                return HTMLResponse(profiler.output_html())
            else:
                return await call_next(request)

    app.add_middleware(RealIpMiddleware)  # type: ignore
    app.add_middleware(GZipMiddleware, compresslevel=4)

    workspaces_prefix = f"{API_PREFIX}/workspaces"

    @app.middleware("http")
    async def add_logging_context(request: Request, call_next: Callable[[Request], Awaitable[Response]]) -> Response:
        path = request.url.path
        if path.startswith(workspaces_prefix):
            parts = iter(path.split("/"))
            for part in parts:
                match part:
                    case "api" | "":
                        continue
                    case "workspaces":
                        if workspace_id := next(parts, None):
                            set_workspace_id(workspace_id)
                    case "cloud_account":
                        if cloud_account_id := next(parts, None):
                            set_fix_cloud_account_id(cloud_account_id)

        response = await call_next(request)

        return response

    @app.exception_handler(NotAllowed)
    async def access_denied_handler(_: Request, exception: NotAllowed) -> Response:
        return JSONResponse(status_code=403, content={"message": str(exception)})

    @app.exception_handler(ResourceNotFound)
    async def resource_not_found_handler(_: Request, exception: ResourceNotFound) -> Response:
        return JSONResponse(status_code=404, content={"message": str(exception)})

    @app.exception_handler(InventoryException)
    async def inventory_exception_handler(_: Request, exception: InventoryException) -> Response:
        return JSONResponse(status_code=exception.status, content={"message": str(exception)})

    @app.exception_handler(WrongState)
    async def wrong_state_handler(_: Request, exception: WrongState) -> Response:
        return JSONResponse(status_code=409, content={"message": str(exception)})

    @app.exception_handler(ClientError)
    async def client_error_handler(_: Request, exception: ClientError) -> Response:
        return JSONResponse(status_code=400, content={"message": str(exception)})

    class EndpointFilter(logging.Filter):
        endpoints_to_filter: ClassVar[Set[str]] = {
            "/health",
            "/ready",
            "/metrics",
        }

        def filter(self, record: logging.LogRecord) -> bool:
            args = cast(Optional[Tuple[Any, ...]], record.args)
            return (args is not None) and len(args) >= 3 and args[2] not in self.endpoints_to_filter

    # Add filter to the logger
    logging.getLogger("uvicorn.access").addFilter(EndpointFilter())

    @app.get("/health", tags=["system"])
    async def health() -> Response:
        try:
            pong = await deps.readwrite_redis.ping()
            if not pong:
                log.error("Redis did not respond to ping")
                return Response(status_code=500)

            async with deps.session_maker() as session:
                result = await session.execute(select(1))
                if result.scalar_one() != 1:
                    log.error("MySQL did not return 1 from select 1")
                    return Response(status_code=500)

        except Exception as e:
            log.error("Health check failed", exc_info=e)
            return Response(status_code=500)

        return Response(status_code=200)

    @app.get("/ready", tags=["system"])
    async def ready() -> Response:
        return Response(status_code=200)

    @app.get("/api/info", tags=["system"])
    async def info() -> Response:
        return JSONResponse(
            dict(
                environment=cfg.environment,
                aws_marketplace_url=cfg.aws_marketplace_url,
            )
        )

    @app.get("/docs/events", include_in_schema=False)
    async def domain_events_swagger_ui_html(req: Request) -> HTMLResponse:
        root_path = req.scope.get("root_path", "").rstrip("/")
        openapi_url = root_path + "/static/openapi-events.yaml"
        return get_swagger_ui_html(
            openapi_url=openapi_url,
            title="Fix Domain Events - Swagger UI",
            oauth2_redirect_url=None,
            init_oauth=None,
            swagger_ui_parameters=None,
        )

    Instrumentator().instrument(
        app,
        should_only_respect_2xx_for_highr=True,
        latency_lowr_buckets=(0.01, 0.025, 0.05, 0.075, 0.1, 0.25, 0.5, 0.75, 1, 1.5, 2),
    ).expose(app, tags=["system"])

    if cfg.args.mode == "app":
        api_router = APIRouter(prefix=API_PREFIX)
        api_router.include_router(auth_router(cfg, google, github), prefix="/auth", tags=["auth"])

        api_router.include_router(workspaces_router(), prefix="/workspaces", tags=["workspaces"])
        api_router.include_router(cloud_accounts_router(), prefix="/workspaces", tags=["cloud_accounts"])
        api_router.include_router(inventory_router(deps), prefix="/workspaces")
        api_router.include_router(websocket_router(cfg), prefix="/workspaces", tags=["events"])
        api_router.include_router(cloud_accounts_callback_router(), prefix="/cloud", tags=["cloud_accounts"])
        api_router.include_router(users_router(), prefix="/users", tags=["users"])
        api_router.include_router(subscription_router(), tags=["billing"])
        api_router.include_router(billing_info_router(cfg), prefix="/workspaces", tags=["billing"])
        api_router.include_router(notification_router(deps), prefix="/workspaces", tags=["notification"])
        api_router.include_router(unsubscribe_router(deps), include_in_schema=False)
        api_router.include_router(roles_router(), prefix="/workspaces", tags=["roles"])
        api_router.include_router(analytics_router(deps))

        app.include_router(api_router)
        app.mount("/static", StaticFiles(directory="static"), name="static")

        cookie = cookie_transport(cfg.session_ttl)

        @app.middleware("http")
        async def refresh_session(request: Request, call_next: Callable[[Request], Awaitable[Response]]) -> Response:
            response = await call_next(request)
            if refresh_session_token := request.scope.get(refreshed_session_scope):
                # refresh the session token on every request
                cookie._set_login_cookie(response, refresh_session_token)  # noqa

            return response

        if cfg.static_assets:
            app.mount(
                "/",
                StaticFiles(directory=cfg.static_assets, html=True),
                name="static_assets",
            )

        @app.get("/", include_in_schema=False)
        async def root(_: Request) -> Response:
            body = await load_app_from_cdn()
            nonce = base64.b64encode(os.urandom(16)).decode("utf-8")
            body = body.replace(b"{{ nonce }}", f"{nonce}".encode("utf-8"))
            headers: dict[str, str] = {}
            headers["fix-environment"] = cfg.environment
            headers["X-Content-Type-Options"] = "nosniff"
            headers["X-Frame-Options"] = "DENY"
            headers["Strict-Transport-Security"] = "max-age=31536000; includeSubDomains; preload"
            headers["Content-Security-Policy"] = (
                "default-src 'self' https://cdn.fix.security;"
                f" connect-src 'self' https://capture.trackjs.com https://*.google-analytics.com;"
                f" script-src 'self' 'nonce-{nonce}' https://cdn.fix.security https://www.googletagmanager.com;"
                f" style-src 'self' 'nonce-{nonce}' https://cdn.fix.security;"
                " img-src 'self' data: https://cdn.fix.security https://usage.trackjs.com https://i.ytimg.com https://www.googletagmanager.com/;"
                " frame-src 'self' https://cdn.fix.security https://docs.fix.security https://www.youtube-nocookie.com;"
                " frame-ancestors 'none';"
                " form-action 'self';"
            )
            return Response(content=body, media_type="text/html", headers=headers)

        @app.exception_handler(404)
        async def not_found_handler(request: Request, exception: HTTPException) -> Response:
            if request.url.path.startswith(API_PREFIX):
                return await http_exception_handler(request, exception)
            return await root(request)

        # ttl does not matter here since this cookie is only used for logout
        logout_cookie = cookie_transport(1)

        @app.exception_handler(401)
        async def unauthorized_handler(request: Request, exception: HTTPException) -> Response:
            response = await http_exception_handler(request, exception)
            logout_cookie._set_logout_cookie(response)  # noqa
            return response

    return app


async def setup_fast_api() -> FastAPI:
    """
    This function is used by uvicorn to start the server.
    Entrypoint for the application to start the server.
    """
    current_config = config.get_config()
    level = logging.DEBUG if current_config.args.debug else logging.INFO
    setup_logger(
        f"fixbackend_{current_config.args.mode}",
        level=level,
        get_logging_context=get_logging_context,
    )
    deps = await create_dependencies(current_config)
    return await fast_api_app(current_config, deps)<|MERGE_RESOLUTION|>--- conflicted
+++ resolved
@@ -41,34 +41,13 @@
 from fixbackend.billing.router import billing_info_router
 from fixbackend.cloud_accounts.router import cloud_accounts_callback_router, cloud_accounts_router
 from fixbackend.config import Config
-<<<<<<< HEAD
-from fixbackend.dependencies import FixDependencies
-from fixbackend.dependencies import ServiceNames as SN  # noqa
-from fixbackend.dispatcher.dispatcher_service import DispatcherService
-from fixbackend.dispatcher.next_run_repository import NextRunRepository
-from fixbackend.domain_events import DomainEventsStreamName
-from fixbackend.domain_events.consumers import (
-    CustomerIoEventConsumer,
-    EmailOnSignupConsumer,
-    ScheduleTrialEndReminder,
-    UnscheduleTrialEndReminder,
-)
-from fixbackend.domain_events.publisher_impl import DomainEventPublisherImpl
-from fixbackend.domain_events.subscriber import DomainEventSubscriber
-=======
 from fixbackend.dependencies import ServiceNames as SN, FixDependency, FixDependencies  # noqa
->>>>>>> 189f611e
 from fixbackend.errors import ClientError, NotAllowed, ResourceNotFound, WrongState
 from fixbackend.events.router import websocket_router
 from fixbackend.inventory.inventory_client import InventoryException
 from fixbackend.inventory.router import inventory_router
 from fixbackend.logging_context import get_logging_context, set_fix_cloud_account_id, set_workspace_id
 from fixbackend.middleware.x_real_ip import RealIpMiddleware
-<<<<<<< HEAD
-from fixbackend.notification.email.one_time_email import OneTimeEmailService
-from fixbackend.notification.email.scheduled_email import ScheduledEmailSender
-=======
->>>>>>> 189f611e
 from fixbackend.notification.notification_router import notification_router, unsubscribe_router
 from fixbackend.permissions.router import roles_router
 from fixbackend.subscription.router import subscription_router
@@ -82,325 +61,6 @@
 async def fast_api_app(cfg: Config, deps: FixDependencies) -> FastAPI:
     google = google_client(cfg)
     github = github_client(cfg)
-<<<<<<< HEAD
-    boto_session = boto3.Session(cfg.aws_access_key_id, cfg.aws_secret_access_key, region_name="us-east-1")
-    deps = FixDependencies()
-    deps.add(SN.config, cfg)
-    ca_cert_path = str(cfg.ca_cert) if cfg.ca_cert else None
-    client_context = create_default_context(purpose=Purpose.SERVER_AUTH)
-    if ca_cert_path:
-        client_context.load_verify_locations(ca_cert_path)
-    http_client = deps.add(
-        SN.http_client,
-        AsyncClient(
-            verify=client_context or True,
-            timeout=Timeout(pool=10, connect=10, read=60, write=60),
-            follow_redirects=True,
-            limits=Limits(max_connections=512, max_keepalive_connections=50),
-        ),
-    )
-    engine = deps.add(
-        SN.async_engine,
-        create_async_engine(cfg.database_url, pool_size=10, pool_recycle=3600, pool_pre_ping=True),
-    )
-    EngineMetrics.register(engine)
-    session_maker = deps.add(SN.session_maker, async_sessionmaker(engine))
-
-    def create_redis(url: str) -> Redis:
-        kwargs: Dict[str, Any] = dict(ssl_ca_certs=ca_cert_path) if url.startswith("rediss://") else {}
-        kwargs["health_check_interval"] = 30
-        kwargs["socket_timeout"] = 10
-        kwargs["socket_connect_timeout"] = 10
-        kwargs["socket_keepalive"] = True
-        if cfg.args.redis_password:
-            kwargs["password"] = cfg.args.redis_password
-        return Redis.from_url(url, decode_responses=True, **kwargs)  # type: ignore
-
-    @asynccontextmanager
-    async def setup_teardown_application(_: FastAPI) -> AsyncIterator[None]:
-        arq_redis = deps.add(
-            SN.arq_redis,
-            await create_pool(
-                replace(
-                    RedisSettings.from_dsn(cfg.redis_queue_url),
-                    ssl_ca_certs=ca_cert_path,
-                    password=cfg.args.redis_password,
-                )
-            ),
-        )
-        deps.add(SN.readonly_redis, create_redis(cfg.redis_readonly_url))
-        readwrite_redis = deps.add(SN.readwrite_redis, create_redis(cfg.redis_readwrite_url))
-        temp_store_redis = deps.add(SN.temp_store_redis, create_redis(cfg.redis_temp_store_url))
-        domain_event_subscriber = deps.add(
-            SN.domain_event_subscriber,
-            DomainEventSubscriber(readwrite_redis, cfg, "fixbackend"),
-        )
-        cloud_account_repo = deps.add(SN.cloud_account_repo, CloudAccountRepositoryImpl(session_maker))
-        deps.add(SN.next_run_repo, NextRunRepository(session_maker))
-        metering_repo = deps.add(SN.metering_repo, MeteringRepository(session_maker))
-        deps.add(SN.collect_queue, RedisCollectQueue(arq_redis))
-        graph_db_access = deps.add(SN.graph_db_access, GraphDatabaseAccessManager(cfg, session_maker))
-        inventory_client = deps.add(SN.inventory_client, InventoryClient(cfg.inventory_url, http_client))
-        inventory_service = deps.add(
-            SN.inventory,
-            InventoryService(
-                inventory_client, graph_db_access, cloud_account_repo, domain_event_subscriber, temp_store_redis
-            ),
-        )
-        fixbackend_events = deps.add(
-            SN.domain_event_redis_stream_publisher,
-            RedisStreamPublisher(
-                readwrite_redis,
-                DomainEventsStreamName,
-                "fixbackend",
-                keep_unprocessed_messages_for=timedelta(days=7),
-            ),
-        )
-        domain_event_publisher = deps.add(SN.domain_event_sender, DomainEventPublisherImpl(fixbackend_events))
-        subscription_repo = deps.add(SN.subscription_repo, SubscriptionRepository(session_maker))
-        user_repo = deps.add(SN.user_repo, UserRepository(session_maker))
-        role_repo = deps.add(SN.role_repository, RoleRepositoryImpl(session_maker))
-
-        workspace_repo = deps.add(
-            SN.workspace_repo,
-            WorkspaceRepositoryImpl(
-                session_maker,
-                graph_db_access,
-                domain_event_publisher,
-                RedisPubSubPublisher(
-                    redis=readwrite_redis,
-                    channel="workspaces",
-                    publisher_name="workspace_service",
-                ),
-                subscription_repo,
-                role_repo,
-            ),
-        )
-        deps.add(
-            SN.billing_entry_service, BillingEntryService(subscription_repo, workspace_repo, domain_event_publisher)
-        )
-        analytics_event_sender = deps.add(
-            SN.analytics_event_sender, analytics(cfg, http_client, domain_event_subscriber, workspace_repo)
-        )
-        deps.add(
-            SN.invitation_repository,
-            InvitationRepositoryImpl(session_maker, workspace_repo, user_repository=user_repo),
-        )
-        deps.add(
-            SN.aws_marketplace_handler,
-            AwsMarketplaceHandler(
-                subscription_repo,
-                workspace_repo,
-                metering_repo,
-                boto_session,
-                cfg.args.aws_marketplace_metering_sqs_url,
-                domain_event_publisher,
-                cfg.billing_period,
-            ),
-        )
-        deps.add(
-            SN.customerio_consumer,
-            CustomerIoEventConsumer(http_client, cfg, domain_event_subscriber),
-        )
-        cloud_accounts_redis_publisher = RedisPubSubPublisher(
-            redis=readwrite_redis,
-            channel="cloud_accounts",
-            publisher_name="cloud_account_service",
-        )
-
-        cert_store = deps.add(SN.certificate_store, CertificateStore(cfg))
-
-        jwt_service = deps.add(SN.jwt_service, JwtServiceImpl(cert_store))
-
-        notification_service = deps.add(
-            SN.notification_service,
-            NotificationService(
-                cfg,
-                workspace_repo,
-                graph_db_access,
-                user_repo,
-                inventory_service,
-                readwrite_redis,
-                session_maker,
-                http_client,
-                domain_event_publisher,
-                domain_event_subscriber,
-                jwt_service,
-            ),
-        )
-        deps.add(SN.email_on_signup_consumer, EmailOnSignupConsumer(notification_service, domain_event_subscriber))
-        deps.add(
-            SN.cloud_account_service,
-            CloudAccountServiceImpl(
-                workspace_repository=workspace_repo,
-                cloud_account_repository=CloudAccountRepositoryImpl(session_maker),
-                pubsub_publisher=cloud_accounts_redis_publisher,
-                domain_event_publisher=domain_event_publisher,
-                readwrite_redis=readwrite_redis,
-                config=cfg,
-                account_setup_helper=AwsAccountSetupHelper(boto_session),
-                dispatching=False,
-                http_client=http_client,
-                boto_session=boto_session,
-                cf_stack_queue_url=cfg.aws_cf_stack_notification_sqs_url,
-                notification_service=notification_service,
-                analytics_event_sender=analytics_event_sender,
-            ),
-        )
-        deps.add(SN.user_notification_settings_repository, UserNotificationSettingsRepositoryImpl(session_maker))
-        one_time_email_service = deps.add(
-            SN.one_time_email_service,
-            OneTimeEmailService(notification_service, user_repo, session_maker, dispatching=False),
-        )
-        deps.add(
-            SN.schedule_trial_end_reminder_consumer,
-            ScheduleTrialEndReminder(domain_event_subscriber, one_time_email_service),
-        )
-        deps.add(
-            SN.unschedule_trial_end_reminder_consumer,
-            UnscheduleTrialEndReminder(domain_event_subscriber, one_time_email_service),
-        )
-
-        if not cfg.static_assets:
-            await load_app_from_cdn()
-        async with deps:
-            log.info("Application services started.")
-            yield None
-        await arq_redis.close()
-        log.info("Application services stopped.")
-
-    @asynccontextmanager
-    async def setup_teardown_dispatcher(_: FastAPI) -> AsyncIterator[None]:
-        arq_redis = deps.add(
-            SN.arq_redis,
-            await create_pool(
-                replace(
-                    RedisSettings.from_dsn(cfg.redis_queue_url),
-                    ssl_ca_certs=ca_cert_path,
-                    password=cfg.args.redis_password,
-                )
-            ),
-        )
-        readwrite_redis = deps.add(SN.readwrite_redis, create_redis(cfg.redis_readwrite_url))
-        domain_event_subscriber = deps.add(
-            SN.domain_event_subscriber,
-            DomainEventSubscriber(readwrite_redis, cfg, "dispatching"),
-        )
-        temp_store_redis = deps.add(SN.temp_store_redis, create_redis(cfg.redis_temp_store_url))
-        cloud_account_repo = deps.add(SN.cloud_account_repo, CloudAccountRepositoryImpl(session_maker))
-        next_run_repo = deps.add(SN.next_run_repo, NextRunRepository(session_maker))
-        metering_repo = deps.add(SN.metering_repo, MeteringRepository(session_maker))
-        collect_queue = deps.add(SN.collect_queue, RedisCollectQueue(arq_redis))
-        graph_db_access = deps.add(SN.graph_db_access, GraphDatabaseAccessManager(cfg, session_maker))
-        fixbackend_events = deps.add(
-            SN.domain_event_redis_stream_publisher,
-            RedisStreamPublisher(
-                readwrite_redis,
-                DomainEventsStreamName,
-                "dispatching",
-                keep_unprocessed_messages_for=timedelta(days=7),
-            ),
-        )
-        domain_event_publisher = deps.add(SN.domain_event_sender, DomainEventPublisherImpl(fixbackend_events))
-        subscription_repo = deps.add(SN.subscription_repo, SubscriptionRepository(session_maker))
-        role_repo = deps.add(SN.role_repository, RoleRepositoryImpl(session_maker))
-
-        workspace_repo = deps.add(
-            SN.workspace_repo,
-            WorkspaceRepositoryImpl(
-                session_maker,
-                graph_db_access,
-                domain_event_publisher,
-                RedisPubSubPublisher(
-                    redis=readwrite_redis,
-                    channel="workspaces",
-                    publisher_name="workspace_service",
-                ),
-                subscription_repo,
-                role_repo,
-            ),
-        )
-
-        # uncomment once aws marketplace suscriptions are available on prd
-        # trial_end_service = deps.add(SN.trial_end_service, TrialEndService(workspace_repo))
-
-        cloud_accounts_redis_publisher = RedisPubSubPublisher(
-            redis=readwrite_redis,
-            channel="cloud_accounts",
-            publisher_name="cloud_account_service",
-        )
-        user_repo = deps.add(SN.user_repo, UserRepository(session_maker))
-        inventory_client = deps.add(SN.inventory_client, InventoryClient(cfg.inventory_url, http_client))
-        # in dispatching we do not want to handle domain events: leave it to the app
-        inventory_service = deps.add(
-            SN.inventory,
-            InventoryService(inventory_client, graph_db_access, cloud_account_repo, None, temp_store_redis),
-        )
-
-        cert_store = deps.add(SN.certificate_store, CertificateStore(cfg))
-
-        jwt_service = deps.add(SN.jwt_service, JwtServiceImpl(cert_store))
-
-        notification_service = deps.add(
-            SN.notification_service,
-            NotificationService(
-                cfg,
-                workspace_repo,
-                graph_db_access,
-                user_repo,
-                inventory_service,
-                readwrite_redis,
-                session_maker,
-                http_client,
-                domain_event_publisher,
-                domain_event_subscriber,
-                jwt_service,
-                handle_events=False,  # fixbackend will handle events. dispatching should ignore them.
-            ),
-        )
-        deps.add(
-            SN.one_time_email_service,
-            OneTimeEmailService(notification_service, user_repo, session_maker, dispatching=True),
-        )
-        analytics_event_sender = deps.add(
-            SN.analytics_event_sender, analytics(cfg, http_client, domain_event_subscriber, workspace_repo)
-        )
-        deps.add(
-            SN.cloud_account_service,
-            CloudAccountServiceImpl(
-                workspace_repository=workspace_repo,
-                cloud_account_repository=CloudAccountRepositoryImpl(session_maker),
-                pubsub_publisher=cloud_accounts_redis_publisher,
-                domain_event_publisher=domain_event_publisher,
-                readwrite_redis=readwrite_redis,
-                config=cfg,
-                account_setup_helper=AwsAccountSetupHelper(boto_session),
-                dispatching=True,
-                http_client=http_client,
-                boto_session=boto_session,
-                cf_stack_queue_url=cfg.aws_cf_stack_notification_sqs_url,
-                notification_service=notification_service,
-                analytics_event_sender=analytics_event_sender,
-            ),
-        )
-        deps.add(
-            SN.dispatching,
-            DispatcherService(
-                readwrite_redis,
-                cloud_account_repo,
-                next_run_repo,
-                metering_repo,
-                collect_queue,
-                graph_db_access,
-                domain_event_publisher,
-                temp_store_redis,
-                domain_event_subscriber,
-                workspace_repo,
-            ),
-        )
-        deps.add(SN.scheduled_email_sender, ScheduledEmailSender(notification_service.email_sender, session_maker))
-=======
->>>>>>> 189f611e
 
     @alru_cache(maxsize=1)
     async def load_app_from_cdn() -> bytes:
