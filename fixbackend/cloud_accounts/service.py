#  Copyright (c) 2023. Some Engineering
#  This program is free software: you can redistribute it and/or modify
#  it under the terms of the GNU Affero General Public License as published by
#  the Free Software Foundation, either version 3 of the License, or
#  (at your option) any later version.
#
#  This program is distributed in the hope that it will be useful,
#  but WITHOUT ANY WARRANTY; without even the implied warranty of
#  MERCHANTABILITY or FITNESS FOR A PARTICULAR PURPOSE.  See the
#  GNU Affero General Public License for more details.
#
#  You should have received a copy of the GNU Affero General Public License
#  along with this program.  If not, see <http://www.gnu.org/licenses/>.


import uuid
from abc import ABC, abstractmethod
from hmac import compare_digest
from typing import Annotated

from fastapi import Depends
from fixcloudutils.redis.event_stream import RedisStreamPublisher
from fixcloudutils.redis.pub_sub import RedisPubSubPublisher

from fixbackend.cloud_accounts.models import AwsCloudAccess, CloudAccount
from fixbackend.cloud_accounts.repository import CloudAccountRepository, CloudAccountRepositoryDependency
<<<<<<< HEAD
from fixbackend.dependencies import FixDependency
from fixbackend.ids import CloudAccountId, ExternalId, TenantId
from fixbackend.organizations.repository import OrganizationRepository, OrganizationRepositoryDependency
=======
from fixbackend.ids import CloudAccountId, ExternalId, WorkspaceId
from fixbackend.organizations.repository import WorkspaceRepository, WorkspaceRepositoryDependency
from fixcloudutils.redis.event_stream import RedisStreamPublisher
from fixbackend.dependencies import FixDependency
>>>>>>> ea578f6e


class WrongExternalId(Exception):
    pass


class CloudAccountService(ABC):
    @abstractmethod
    async def create_aws_account(
        self, workspace_id: WorkspaceId, account_id: str, role_name: str, external_id: ExternalId
    ) -> CloudAccount:
        """Create a cloud account."""
        raise NotImplementedError

    @abstractmethod
<<<<<<< HEAD
    async def delete_cloud_account(self, cloud_account_id: CloudAccountId, tenant_id: TenantId) -> None:
=======
    async def delete_cloud_account(self, cloud_accont_id: CloudAccountId, workspace_id: WorkspaceId) -> None:
>>>>>>> ea578f6e
        """Delete a cloud account."""
        raise NotImplementedError


class CloudAccountServiceImpl(CloudAccountService):
    def __init__(
        self,
        workspace_repository: WorkspaceRepository,
        cloud_account_repository: CloudAccountRepository,
        publisher: RedisStreamPublisher,
        pubsub_publisher: RedisPubSubPublisher,
    ) -> None:
        self.workspace_repository = workspace_repository
        self.cloud_account_repository = cloud_account_repository
        self.publisher = publisher
        self.pubsub_publisher = pubsub_publisher

    async def create_aws_account(
        self, workspace_id: WorkspaceId, account_id: str, role_name: str, external_id: ExternalId
    ) -> CloudAccount:
        """Create a cloud account."""

        organization = await self.workspace_repository.get_workspace(workspace_id)
        if organization is None:
            raise ValueError("Organization does not exist")
        if not compare_digest(str(organization.external_id), str(external_id)):
            raise WrongExternalId("External ids does not match")

        async def account_already_exists(workspace_id: WorkspaceId, account_id: str) -> bool:
            accounts = await self.cloud_account_repository.list_by_workspace_id(workspace_id)
            return any(
                account.access.account_id == account_id
                for account in accounts
                if isinstance(account.access, AwsCloudAccess)
            )

        if await account_already_exists(workspace_id, account_id):
            raise ValueError("Cloud account already exists")

        account = CloudAccount(
            id=CloudAccountId(uuid.uuid4()),
            workspace_id=workspace_id,
            access=AwsCloudAccess(account_id=account_id, external_id=external_id, role_name=role_name),
        )

        result = await self.cloud_account_repository.create(account)
        message = {
            "cloud_account_id": str(result.id),
            "tenant_id": str(result.tenant_id),
            "aws_account_id": account_id,
        }
        await self.publisher.publish(kind="cloud_account_created", message=message)
        await self.pubsub_publisher.publish(
            kind="cloud_account_created", message=message, channel=f"tenant-events::{tenant_id}"
        )
        return result

<<<<<<< HEAD
    async def delete_cloud_account(self, cloud_account_id: CloudAccountId, tenant_id: TenantId) -> None:
        account = await self.cloud_account_repository.get(cloud_account_id)
        if not account or account.tenant_id != tenant_id:
=======
    async def delete_cloud_account(self, cloud_accont_id: CloudAccountId, workspace_id: WorkspaceId) -> None:
        account = await self.cloud_account_repository.get(cloud_accont_id)
        if not account or account.workspace_id != workspace_id:
>>>>>>> ea578f6e
            raise ValueError("Cloud account does not exist")

        await self.cloud_account_repository.delete(cloud_account_id)
        await self.publisher.publish("cloud_account_deleted", {"id": str(cloud_account_id)})


def get_cloud_account_service(
    workspace_repository_dependency: WorkspaceRepositoryDependency,
    cloud_account_repository_dependency: CloudAccountRepositoryDependency,
    fix_dependency: FixDependency,
) -> CloudAccountService:
    redis_publisher = RedisPubSubPublisher(
        redis=fix_dependency.readwrite_redis, channel="cloud_accounts", publisher_name="cloud_account_service"
    )
    return CloudAccountServiceImpl(
<<<<<<< HEAD
        organization_service_dependency,
        cloud_account_repository_dependency,
        fix_dependency.cloudaccount_publisher,
        redis_publisher,
=======
        workspace_repository_dependency, cloud_account_repository_dependency, fix_dependency.cloudaccount_publisher
>>>>>>> ea578f6e
    )


CloudAccountServiceDependency = Annotated[CloudAccountService, Depends(get_cloud_account_service)]<|MERGE_RESOLUTION|>--- conflicted
+++ resolved
@@ -24,16 +24,9 @@
 
 from fixbackend.cloud_accounts.models import AwsCloudAccess, CloudAccount
 from fixbackend.cloud_accounts.repository import CloudAccountRepository, CloudAccountRepositoryDependency
-<<<<<<< HEAD
 from fixbackend.dependencies import FixDependency
-from fixbackend.ids import CloudAccountId, ExternalId, TenantId
-from fixbackend.organizations.repository import OrganizationRepository, OrganizationRepositoryDependency
-=======
 from fixbackend.ids import CloudAccountId, ExternalId, WorkspaceId
 from fixbackend.organizations.repository import WorkspaceRepository, WorkspaceRepositoryDependency
-from fixcloudutils.redis.event_stream import RedisStreamPublisher
-from fixbackend.dependencies import FixDependency
->>>>>>> ea578f6e
 
 
 class WrongExternalId(Exception):
@@ -49,11 +42,7 @@
         raise NotImplementedError
 
     @abstractmethod
-<<<<<<< HEAD
-    async def delete_cloud_account(self, cloud_account_id: CloudAccountId, tenant_id: TenantId) -> None:
-=======
-    async def delete_cloud_account(self, cloud_accont_id: CloudAccountId, workspace_id: WorkspaceId) -> None:
->>>>>>> ea578f6e
+    async def delete_cloud_account(self, cloud_account_id: CloudAccountId, workspace_id: WorkspaceId) -> None:
         """Delete a cloud account."""
         raise NotImplementedError
 
@@ -102,24 +91,18 @@
         result = await self.cloud_account_repository.create(account)
         message = {
             "cloud_account_id": str(result.id),
-            "tenant_id": str(result.tenant_id),
+            "workspace_id": str(result.workspace_id),
             "aws_account_id": account_id,
         }
         await self.publisher.publish(kind="cloud_account_created", message=message)
         await self.pubsub_publisher.publish(
-            kind="cloud_account_created", message=message, channel=f"tenant-events::{tenant_id}"
+            kind="cloud_account_created", message=message, channel=f"workspace-events::{workspace_id}"
         )
         return result
 
-<<<<<<< HEAD
-    async def delete_cloud_account(self, cloud_account_id: CloudAccountId, tenant_id: TenantId) -> None:
+    async def delete_cloud_account(self, cloud_account_id: CloudAccountId, workspace_id: WorkspaceId) -> None:
         account = await self.cloud_account_repository.get(cloud_account_id)
-        if not account or account.tenant_id != tenant_id:
-=======
-    async def delete_cloud_account(self, cloud_accont_id: CloudAccountId, workspace_id: WorkspaceId) -> None:
-        account = await self.cloud_account_repository.get(cloud_accont_id)
         if not account or account.workspace_id != workspace_id:
->>>>>>> ea578f6e
             raise ValueError("Cloud account does not exist")
 
         await self.cloud_account_repository.delete(cloud_account_id)
@@ -135,14 +118,10 @@
         redis=fix_dependency.readwrite_redis, channel="cloud_accounts", publisher_name="cloud_account_service"
     )
     return CloudAccountServiceImpl(
-<<<<<<< HEAD
-        organization_service_dependency,
+        workspace_repository_dependency,
         cloud_account_repository_dependency,
         fix_dependency.cloudaccount_publisher,
         redis_publisher,
-=======
-        workspace_repository_dependency, cloud_account_repository_dependency, fix_dependency.cloudaccount_publisher
->>>>>>> ea578f6e
     )
 
 
