#  Copyright (c) 2023. Some Engineering
#  This program is free software: you can redistribute it and/or modify
#  it under the terms of the GNU Affero General Public License as published by
#  the Free Software Foundation, either version 3 of the License, or
#  (at your option) any later version.
#
#  This program is distributed in the hope that it will be useful,
#  but WITHOUT ANY WARRANTY; without even the implied warranty of
#  MERCHANTABILITY or FITNESS FOR A PARTICULAR PURPOSE.  See the
#  GNU Affero General Public License for more details.
#
#  You should have received a copy of the GNU Affero General Public License
#  along with this program.  If not, see <http://www.gnu.org/licenses/>.

from pydantic import BaseModel, Field

from fixbackend.ids import WorkspaceId, ExternalId


class AwsCloudFormationLambdaCallbackParameters(BaseModel):
<<<<<<< HEAD
    workspace_id: WorkspaceId = Field(description="Identifier of the tenant")
    external_id: ExternalId = Field(description="Secret that was provided by the tenant")
=======
    workspace_id: TenantId = Field(description="Your FIX-assigned Workspace ID")
    external_id: ExternalId = Field(description="Your FIX-assigned External ID")
>>>>>>> abff65cc
    account_id: str = Field(description="AWS account ID", pattern=r"^\d{12}$")
    role_name: str = Field(description="AWS role name", max_length=64)

    model_config = {
        "json_schema_extra": {
            "examples": [
                {
                    "workspace_id": "00000000-0000-0000-0000-000000000000",
                    "external_id": "00000000-0000-0000-0000-000000000000",
                    "account_id": "123456789012",
                    "role_name": "FooBarRole",
                }
            ]
        }
    }<|MERGE_RESOLUTION|>--- conflicted
+++ resolved
@@ -18,13 +18,8 @@
 
 
 class AwsCloudFormationLambdaCallbackParameters(BaseModel):
-<<<<<<< HEAD
-    workspace_id: WorkspaceId = Field(description="Identifier of the tenant")
-    external_id: ExternalId = Field(description="Secret that was provided by the tenant")
-=======
-    workspace_id: TenantId = Field(description="Your FIX-assigned Workspace ID")
+    workspace_id: WorkspaceId = Field(description="Your FIX-assigned Workspace ID")
     external_id: ExternalId = Field(description="Your FIX-assigned External ID")
->>>>>>> abff65cc
     account_id: str = Field(description="AWS account ID", pattern=r"^\d{12}$")
     role_name: str = Field(description="AWS role name", max_length=64)
 
