from typing import Dict
<<<<<<< HEAD
=======

>>>>>>> 6d23b726
from fastapi import APIRouter, Request
from fastapi.responses import HTMLResponse, Response
from fastapi_users.router.oauth import generate_state_token
from httpx_oauth.oauth2 import BaseOAuth2

<<<<<<< HEAD
from fixbackend.config import get_config
from fixbackend.auth.oauth import google_client, github_client, oauth_redirect_backend
from fixbackend.auth.jwt import jwt_auth_backend, get_jwt_strategy
=======
>>>>>>> 6d23b726
from fixbackend.auth.dependencies import AuthenticatedUser, fastapi_users
from fixbackend.auth.jwt import jwt_auth_backend, get_jwt_strategy
from fixbackend.auth.oauth import google_client, oauth_redirect_backend
from fixbackend.config import get_config

router = APIRouter()

router.include_router(
    fastapi_users.get_oauth_router(
        google_client, oauth_redirect_backend, get_config().secret, is_verified_by_default=True, associate_by_email=True
    ),
    prefix="/auth/google",
    tags=["auth"],
<<<<<<< HEAD
)

router.include_router(
    fastapi_users.get_oauth_router(github_client, oauth_redirect_backend, get_config().secret, is_verified_by_default=True, associate_by_email=True),
    prefix="/auth/github",
    tags=["auth"],
=======
    include_in_schema=False,
>>>>>>> 6d23b726
)


@router.get("/login", response_class=HTMLResponse)
async def login(request: Request) -> Response:
    state_data: Dict[str, str] = {}
    state = generate_state_token(state_data, get_config().secret)
    async def get_auth_url(client: BaseOAuth2) -> str:
        # as defined in https://github.com/fastapi-users/fastapi-users/blob/ff9fae631cdae00ebc15f051e54728b3c8d11420/fastapi_users/router/oauth.py#L41
        callback_url_name = f"oauth:{client.name}.{oauth_redirect_backend.name}.callback"
        # where google should call us back
        callback_url = str(request.url_for(callback_url_name))
        # the link to start the authorization with google
        auth_url = await client.get_authorization_url(callback_url, state)
        return auth_url

    google_auth_url = await get_auth_url(google_client)
    github_auth_url = await get_auth_url(github_client)
    html_content = f"""
    <html>
        <head>
            <title>FIX Backend</title>
        </head>
        <body>
            <h1>Welcome to FIX Backend!</h1>

            <a href="{google_auth_url}">Login via Google</a>
            <br>
            <a href="{github_auth_url}">Login via GitHub</a>

        </body>
    </html>
    """
    return HTMLResponse(content=html_content, status_code=200)


@router.post("/auth/jwt/refresh")
async def refresh_jwt(context: AuthenticatedUser) -> Response:
    """Refresh the JWT token if still logged in."""
    return await jwt_auth_backend.login(get_jwt_strategy(), context.user)<|MERGE_RESOLUTION|>--- conflicted
+++ resolved
@@ -1,19 +1,12 @@
 from typing import Dict
-<<<<<<< HEAD
-=======
-
->>>>>>> 6d23b726
 from fastapi import APIRouter, Request
 from fastapi.responses import HTMLResponse, Response
 from fastapi_users.router.oauth import generate_state_token
 from httpx_oauth.oauth2 import BaseOAuth2
 
-<<<<<<< HEAD
 from fixbackend.config import get_config
 from fixbackend.auth.oauth import google_client, github_client, oauth_redirect_backend
 from fixbackend.auth.jwt import jwt_auth_backend, get_jwt_strategy
-=======
->>>>>>> 6d23b726
 from fixbackend.auth.dependencies import AuthenticatedUser, fastapi_users
 from fixbackend.auth.jwt import jwt_auth_backend, get_jwt_strategy
 from fixbackend.auth.oauth import google_client, oauth_redirect_backend
@@ -27,16 +20,12 @@
     ),
     prefix="/auth/google",
     tags=["auth"],
-<<<<<<< HEAD
 )
 
 router.include_router(
     fastapi_users.get_oauth_router(github_client, oauth_redirect_backend, get_config().secret, is_verified_by_default=True, associate_by_email=True),
     prefix="/auth/github",
     tags=["auth"],
-=======
-    include_in_schema=False,
->>>>>>> 6d23b726
 )
 
 
