#  Copyright (c) 2023. Some Engineering
#  This program is free software: you can redistribute it and/or modify
#  it under the terms of the GNU Affero General Public License as published by
#  the Free Software Foundation, either version 3 of the License, or
#  (at your option) any later version.
#
#  This program is distributed in the hope that it will be useful,
#  but WITHOUT ANY WARRANTY; without even the implied warranty of
#  MERCHANTABILITY or FITNESS FOR A PARTICULAR PURPOSE.  See the
#  GNU Affero General Public License for more details.
#
#  You should have received a copy of the GNU Affero General Public License
#  along with this program.  If not, see <http://www.gnu.org/licenses/>.
#
#  This program is distributed in the hope that it will be useful,
#  but WITHOUT ANY WARRANTY; without even the implied warranty of
#  MERCHANTABILITY or FITNESS FOR A PARTICULAR PURPOSE.  See the
#  GNU Affero General Public License for more details.
#
#  You should have received a copy of the GNU Affero General Public License
#  along with this program.  If not, see <http://www.gnu.org/licenses/>.
from uuid import UUID
from typing import Annotated, Set

<<<<<<< HEAD
from fastapi import Depends, Request, Header, HTTPException, status
=======
from fastapi import Depends, HTTPException, Request, status
>>>>>>> beb941aa
from fastapi_users import FastAPIUsers

from fixbackend.auth.dependencies import get_user_manager
from fixbackend.auth.jwt import get_auth_backend
from fixbackend.auth.models import User
from fixbackend.config import get_config
from fixbackend.dependencies import FixDependency
from fixbackend.graph_db.models import GraphDatabaseAccess
from fixbackend.ids import TenantId
from fixbackend.organizations.repository import OrganizationRepositoryDependency

# todo: use dependency injection
fastapi_users = FastAPIUsers[User, UUID](get_user_manager, [get_auth_backend(get_config())])

# the value below is a dependency itself
get_current_active_verified_user = fastapi_users.current_user(active=True, verified=True)


def check_csrf_token(X_FIX_CSRF: Annotated[str | None, Header()] = None) -> None:
    if X_FIX_CSRF is None:
        raise HTTPException(status_code=status.HTTP_401_UNAUTHORIZED)


class CurrentVerifiedActiveUserDependencies:
    def __init__(
        self,
        user: Annotated[User, Depends(get_current_active_verified_user)],
        csrf_token: Annotated[None, Depends(check_csrf_token)],
    ) -> None:
        self.user = user


AuthenticatedUser = Annotated[CurrentVerifiedActiveUserDependencies, Depends()]


# todo: take this info from the user's JWT
async def get_user_tenants_ids(
    user_context: AuthenticatedUser, organization_service: OrganizationRepositoryDependency
) -> Set[TenantId]:
    orgs = await organization_service.list_organizations(user_context.user.id)
    return {org.id for org in orgs}


UserTenantsDependency = Annotated[Set[TenantId], Depends(get_user_tenants_ids)]


# TODO: do not use list_organization, but get_organization (cached) and make sure the user can only access "its" tenants
async def get_tenant(
    request: Request, user_context: AuthenticatedUser, organization_service: OrganizationRepositoryDependency
) -> TenantId:
    organization_id = request.path_params.get("organization_id")
    try:
        tenant_id = TenantId(UUID(organization_id))
    except ValueError:
        raise HTTPException(status_code=status.HTTP_400_BAD_REQUEST, detail="Invalid organization id")
    orgs = await organization_service.list_organizations(user_context.user.id)
    org_ids: Set[TenantId] = {org.id for org in orgs}
    if tenant_id not in org_ids:
        raise HTTPException(status_code=status.HTTP_401_UNAUTHORIZED, detail="You're not a member of this organization")
    return tenant_id


TenantDependency = Annotated[TenantId, Depends(get_tenant)]


async def get_current_graph_db(fix: FixDependency, tenant: TenantDependency) -> GraphDatabaseAccess:
    access = await fix.graph_database_access.get_database_access(tenant)
    if access is None:
        raise AttributeError("No database access found for tenant")
    return access


# This is the dependency that should be used in most parts of the application.
CurrentGraphDbDependency = Annotated[GraphDatabaseAccess, Depends(get_current_graph_db)]<|MERGE_RESOLUTION|>--- conflicted
+++ resolved
@@ -22,11 +22,7 @@
 from uuid import UUID
 from typing import Annotated, Set
 
-<<<<<<< HEAD
-from fastapi import Depends, Request, Header, HTTPException, status
-=======
-from fastapi import Depends, HTTPException, Request, status
->>>>>>> beb941aa
+from fastapi import Depends, HTTPException, Request, Header, HTTPException, status, status
 from fastapi_users import FastAPIUsers
 
 from fixbackend.auth.dependencies import get_user_manager
