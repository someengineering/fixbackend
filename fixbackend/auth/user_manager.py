--- conflicted
+++ resolved
@@ -15,20 +15,14 @@
 import re
 import uuid
 from typing import Annotated, AsyncIterator, Optional
-<<<<<<< HEAD
+from uuid import UUID
 from attrs import evolve
-=======
-from uuid import UUID
->>>>>>> 13328f23
 
 from fastapi import Depends, Request
 from fastapi_users import BaseUserManager, UUIDIDMixin
 from fastapi_users.password import PasswordHelperProtocol
-<<<<<<< HEAD
+from starlette.responses import Response
 from fixbackend.auth.role_repository import RoleRepository, RoleRepositoryDependency
-=======
-from starlette.responses import Response
->>>>>>> 13328f23
 
 from fixbackend.auth.models import User
 from fixbackend.auth.user_repository import UserRepository, UserRepositoryDependency
