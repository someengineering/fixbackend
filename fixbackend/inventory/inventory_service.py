#  Copyright (c) 2023. Some Engineering
#  This program is free software: you can redistribute it and/or modify
#  it under the terms of the GNU Affero General Public License as published by
#  the Free Software Foundation, either version 3 of the License, or
#  (at your option) any later version.
#
#  This program is distributed in the hope that it will be useful,
#  but WITHOUT ANY WARRANTY; without even the implied warranty of
#  MERCHANTABILITY or FITNESS FOR A PARTICULAR PURPOSE.  See the
#  GNU Affero General Public License for more details.
#
#  You should have received a copy of the GNU Affero General Public License
#  along with this program.  If not, see <http://www.gnu.org/licenses/>.
#
#  This program is distributed in the hope that it will be useful,
#  but WITHOUT ANY WARRANTY; without even the implied warranty of
#  MERCHANTABILITY or FITNESS FOR A PARTICULAR PURPOSE.  See the
#  GNU Affero General Public License for more details.
#
#  You should have received a copy of the GNU Affero General Public License
#  along with this program.  If not, see <http://www.gnu.org/licenses/>.
import asyncio
import logging
from collections import defaultdict
from datetime import timedelta
from itertools import islice
from typing import AsyncIterator, List, Optional, Dict, Set, Tuple, Literal, TypeVar, Iterable, Callable, Any, Mapping

from fixcloudutils.service import Service
from fixcloudutils.types import Json, JsonElement

from fixbackend.graph_db.models import GraphDatabaseAccess
from fixbackend.inventory.inventory_client import InventoryClient, GraphDatabaseNotAvailable
from fixbackend.inventory.schemas import (
    AccountSummary,
    ReportSummary,
    BenchmarkSummary,
    VulnerabilitiesChanged,
    NoVulnerabilitiesChanged,
    BenchmarkAccountSummary,
    CheckSummary,
    SearchStartData,
    SearchCloudResource,
)

log = logging.getLogger(__name__)

# alias names for better readability
BenchmarkById = Dict[str, BenchmarkSummary]
ChecksByBenchmarkId = Dict[str, List[Dict[str, str]]]  # benchmark_id -> [{id: check_id, severity: medium}, ...]
ChecksByAccountId = Dict[str, Set[str]]
SeverityByCheckId = Dict[str, str]
T = TypeVar("T")
V = TypeVar("V")

ReportSeverityList = ["info", "low", "medium", "high", "critical"]
ReportSeverityScore: Dict[str, int] = defaultdict(
    lambda: 0, **{"info": 0, "low": 1, "medium": 2, "high": 3, "critical": 4}  # weights for each severity
)
ReportSeverityPriority: Dict[str, int] = defaultdict(lambda: 0, **{n: idx for idx, n in enumerate(ReportSeverityList)})


def dict_values_by(d: Mapping[T, Iterable[V]], fn: Callable[[T], Any]) -> Iterable[V]:
    # Sort the dict using the given function and return unique values in the order of the sorted keys
    visited = set()
    for v in (v for _, values in sorted(d.items(), key=lambda x: fn(x[0]), reverse=True) for v in values):
        if v not in visited:
            visited.add(v)
            yield v


class InventoryService(Service):
    def __init__(self, client: InventoryClient) -> None:
        self.client = client

    async def benchmark(
        self,
        db: GraphDatabaseAccess,
        benchmark_name: str,
        *,
        accounts: Optional[List[str]] = None,
        severity: Optional[str] = None,
        only_failing: bool = False,
    ) -> AsyncIterator[Json]:
        report = f"report benchmark load {benchmark_name}"
        if accounts:
            report += f" --accounts {' '.join(accounts)}"
        if severity:
            report += f" --severity {severity}"
        if only_failing:
            report += " --only-failing"

        return self.client.execute_single(db, report + " | dump")  # type: ignore

<<<<<<< HEAD
    async def search_table(self, db: GraphDatabaseAccess, query: str) -> AsyncIterator[JsonElement]:
        if not query.startswith("search"):
            query = "search " + query
        return self.client.execute_single(db, query + " | list --json-table")
=======
    async def search_start_data(self, db: GraphDatabaseAccess) -> SearchStartData:
        async def cloud_resource(search_filter: str, id_prop: str, name_prop: str) -> List[SearchCloudResource]:
            cmd = (
                f"search {search_filter} | "
                f"aggregate {id_prop} as id {name_prop} as name, /ancestors.cloud.reported.name as cloud: "
                f"sum(1) as count | jq --no-rewrite .group"
            )
            return [SearchCloudResource.model_validate(n) async for n in self.client.execute_single(db, f"{cmd}")]

        (accounts, regions, kinds) = await asyncio.gather(
            cloud_resource("is(account)", "id", "name"),
            cloud_resource("is(region)", "id", "name"),
            cloud_resource("all", "kind", "kind"),
        )
        return SearchStartData(accounts=accounts, regions=regions, kinds=kinds, severity=ReportSeverityList)
>>>>>>> 58fef62d

    async def summary(self, db: GraphDatabaseAccess) -> ReportSummary:
        async def issues_since(
            duration: timedelta, change: Literal["node_vulnerable", "node_compliant"]
        ) -> VulnerabilitiesChanged:
            accounts_by_severity: Dict[str, Set[str]] = defaultdict(set)
            resource_count_by_severity: Dict[str, int] = defaultdict(int)
            resource_count_by_kind: Dict[str, int] = defaultdict(int)
            async for elem in self.client.execute_single(
                db,
                f"history --change {change} --after {duration.total_seconds()}s | aggregate "
                f"/ancestors.account.reported.id as account_id, "
                f"/security.severity as severity,"
                f"kind as kind"
                ": count(name) as count",
            ):
                assert isinstance(elem, dict), f"Expected Json object but got {elem}"
                severity = elem["group"]["severity"]
                if isinstance(acc_id := elem["group"]["account_id"], str):
                    accounts_by_severity[severity].add(acc_id)
                resource_count_by_severity[severity] += elem["count"]
                resource_count_by_kind[elem["group"]["kind"]] += elem["count"]
            # reduce the count by kind dict to the top 3
            reduced = dict(sorted(resource_count_by_kind.items(), key=lambda item: item[1], reverse=True)[:3])
            # reduce the list of accounts to the top 3
            top_accounts = list(islice(dict_values_by(accounts_by_severity, lambda x: ReportSeverityPriority[x]), 3))
            return VulnerabilitiesChanged(
                since=duration,
                accounts_selection=top_accounts,
                resource_count_by_severity=resource_count_by_severity,
                resource_count_by_kind_selection=reduced,
            )

        async def account_summary() -> Dict[str, AccountSummary]:
            return {
                entry["reported"]["id"]: AccountSummary(
                    id=entry["reported"]["id"],
                    name=entry["reported"]["name"],
                    cloud=entry["ancestors"]["cloud"]["reported"]["name"],
                )
                async for entry in self.client.search_list(db, "is (account)")
            }

        async def check_summary() -> Tuple[ChecksByAccountId, SeverityByCheckId]:
            check_accounts: ChecksByAccountId = defaultdict(set)
            check_severity: Dict[str, str] = {}

            async for entry in self.client.aggregate(
                db,
                "search /security.has_issues==true | aggregate "
                "/security.issues[].check as check_id,"
                "/security.issues[].severity as severity,"
                "/ancestors.account.reported.id as account_id"
                ": sum(1)",
            ):
                group = entry["group"]
                check_id = group["check_id"]
                if isinstance(account_id := group["account_id"], str):
                    check_accounts[check_id].add(account_id)
                check_severity[check_id] = group["severity"]
            return check_accounts, check_severity

        async def benchmark_summary() -> Tuple[BenchmarkById, ChecksByBenchmarkId]:
            summaries: BenchmarkById = {}
            benchmark_checks: ChecksByBenchmarkId = {}
            for b in await self.client.benchmarks(db, short=True, with_checks=True):
                summary = BenchmarkSummary(
                    id=b["id"],
                    title=b["title"],
                    framework=b["framework"],
                    version=b["version"],
                    clouds=b["clouds"],
                    description=b["description"],
                    nr_of_checks=len(b["report_checks"]),
                )
                summaries[summary.id] = summary
                benchmark_checks[summary.id] = b["report_checks"]
            return summaries, benchmark_checks

        async def top_issues(checks_by_severity: Dict[str, Set[str]], num: int) -> List[Json]:
            top = list(islice(dict_values_by(checks_by_severity, lambda x: ReportSeverityPriority[x]), num))
            return await self.client.issues(db, check_ids=top)

        def bench_account_score(failing_checks: Dict[str, int], benchmark_checks: Dict[str, int]) -> int:
            # Compute the score of an account with respect to a benchmark
            # Weight failing checks by severity and compute an overall percentage
            missing = sum(ReportSeverityScore[severity] * count for severity, count in failing_checks.items())
            total = sum(ReportSeverityScore[severity] * count for severity, count in benchmark_checks.items())
            return int((max(0, total - missing) * 100) // total)

        def overall_score(accounts: Dict[str, AccountSummary]) -> int:
            # The overall score is the average of all account scores
            total_score = sum(account.score for account in accounts.values())
            total_accounts = len(accounts)
            return total_score // total_accounts if total_accounts > 0 else 100

        default_time_since = timedelta(days=7)

        try:
            (
                accounts,
                (benchmarks, checks),
                (failed_accounts_by_check_id, severity_by_check_id),
                vulnerable_changed,
                compliant_changed,
            ) = await asyncio.gather(
                account_summary(),
                benchmark_summary(),
                check_summary(),
                issues_since(default_time_since, "node_vulnerable"),
                issues_since(default_time_since, "node_compliant"),
            )

            # combine benchmark and account data
            account_counter: Dict[str, Dict[str, int]] = defaultdict(lambda: defaultdict(int))
            severity_counter: Dict[str, int] = defaultdict(int)
            failed_checks_by_severity: Dict[str, Set[str]] = defaultdict(set)
            available_checks = 0
            for bid, bench in benchmarks.items():
                benchmark_counter: Dict[str, Dict[str, int]] = defaultdict(lambda: defaultdict(int))
                benchmark_severity_count: Dict[str, int] = defaultdict(int)
                for check_info in checks.get(bid, []):
                    check_id = check_info["id"]
                    benchmark_severity_count[check_info["severity"]] += 1
                    available_checks += 1
                    if severity := severity_by_check_id.get(check_id):
                        severity_counter[severity] += 1
                        for account_id in failed_accounts_by_check_id.get(check_id, []):
                            benchmark_counter[account_id][severity] += 1
                            account_counter[account_id][severity] += 1
                            failed_checks_by_severity[severity].add(check_id)
                for account_id, account in accounts.items():
                    if account.cloud in bench.clouds:
                        failing = benchmark_counter.get(account_id)
                        bench.account_summary[account_id] = BenchmarkAccountSummary(
                            score=bench_account_score(failing or {}, benchmark_severity_count), failed_checks=failing
                        )

            # compute a score for every account by averaging the scores of all benchmark results
            for account_id, failing in account_counter.items():
                scores = [
                    ba.score for b in benchmarks.values() for aid, ba in b.account_summary.items() if aid == account_id
                ]
                accounts[account_id].score = sum(scores) // len(scores) if scores else 100

            # get issues for the top 5 issue_ids
            tops = await top_issues(failed_checks_by_severity, num=5)

            return ReportSummary(
                check_summary=CheckSummary(
                    available_checks=available_checks,
                    failed_checks=sum(v for v in severity_counter.values()),
                    failed_checks_by_severity=severity_counter,
                ),
                overall_score=overall_score(accounts),
                accounts=list(accounts.values()),
                benchmarks=list(benchmarks.values()),
                changed_vulnerable=vulnerable_changed,
                changed_compliant=compliant_changed,
                top_checks=tops,
            )

        except GraphDatabaseNotAvailable:
            log.warning("Graph database not available yet. Returning empty summary.")
            return ReportSummary(
                check_summary=CheckSummary(available_checks=0, failed_checks=0, failed_checks_by_severity={}),
                overall_score=0,
                accounts=[],
                benchmarks=[],
                changed_vulnerable=NoVulnerabilitiesChanged,
                changed_compliant=NoVulnerabilitiesChanged,
                top_checks=[],
            )<|MERGE_RESOLUTION|>--- conflicted
+++ resolved
@@ -92,12 +92,11 @@
 
         return self.client.execute_single(db, report + " | dump")  # type: ignore
 
-<<<<<<< HEAD
     async def search_table(self, db: GraphDatabaseAccess, query: str) -> AsyncIterator[JsonElement]:
         if not query.startswith("search"):
             query = "search " + query
         return self.client.execute_single(db, query + " | list --json-table")
-=======
+
     async def search_start_data(self, db: GraphDatabaseAccess) -> SearchStartData:
         async def cloud_resource(search_filter: str, id_prop: str, name_prop: str) -> List[SearchCloudResource]:
             cmd = (
@@ -113,7 +112,6 @@
             cloud_resource("all", "kind", "kind"),
         )
         return SearchStartData(accounts=accounts, regions=regions, kinds=kinds, severity=ReportSeverityList)
->>>>>>> 58fef62d
 
     async def summary(self, db: GraphDatabaseAccess) -> ReportSummary:
         async def issues_since(
