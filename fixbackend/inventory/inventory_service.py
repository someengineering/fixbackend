--- conflicted
+++ resolved
@@ -34,22 +34,16 @@
 from fixcloudutils.util import value_in_path, utc_str, utc
 from redis.asyncio import Redis
 
-<<<<<<< HEAD
 from fixbackend.config import ProductTierSettings, Trial
-=======
 from fixbackend.cloud_accounts.repository import CloudAccountRepository
->>>>>>> 6e5f08b7
 from fixbackend.domain_events.events import (
     AwsAccountDeleted,
     TenantAccountsCollected,
     CloudAccountNameChanged,
     WorkspaceCreated,
-<<<<<<< HEAD
     ProductTierChanged,
-=======
     CloudAccountScanToggled,
     CloudAccountActiveToggled,
->>>>>>> 6e5f08b7
 )
 from fixbackend.domain_events.subscriber import DomainEventSubscriber
 from fixbackend.graph_db.models import GraphDatabaseAccess
@@ -125,12 +119,9 @@
             sub.subscribe(TenantAccountsCollected, self._process_tenant_collected, Inventory)
             sub.subscribe(CloudAccountNameChanged, self._process_account_name_changed, Inventory)
             sub.subscribe(WorkspaceCreated, self._process_workspace_created, Inventory)
-<<<<<<< HEAD
             sub.subscribe(ProductTierChanged, self._process_product_tier_changed, Inventory)
-=======
             sub.subscribe(CloudAccountScanToggled, self._configure_disabled_accounts, Inventory)
             sub.subscribe(CloudAccountActiveToggled, self._configure_disabled_accounts, Inventory)
->>>>>>> 6e5f08b7
 
     async def start(self) -> Any:
         await self.cache.start()
