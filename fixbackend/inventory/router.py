--- conflicted
+++ resolved
@@ -174,16 +174,13 @@
         count, result = await fix.inventory.client.complete_property_path(access=graph_db, request=body)
         return JSONResponse(result, headers={"Total-Count": str(count)})
 
-<<<<<<< HEAD
     @router.post(
         "/{workspace_id}/inventory/search/table",
         description="Search the inventory and return the results as a table. "
         "Based on the accept header, the result is returned in the expected format.",
         responses={200: {"content": {"text/csv": {}, "application/json": {}}}},
+        tags=["search"]
     )
-=======
-    @router.post("/search/table", tags=["search"])
->>>>>>> b1655307
     async def search_table(
         graph_db: CurrentGraphDbDependency, request: Request, query: SearchRequest = Body()
     ) -> StreamingResponse:
