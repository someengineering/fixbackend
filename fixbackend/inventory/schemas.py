--- conflicted
+++ resolved
@@ -142,11 +142,7 @@
     query: str = Field(description="The query to execute.")
     history: Optional[HistorySearch] = Field(default=None, description="If the history should be searched.")
     skip: int = Field(default=0, description="The number of results to skip.", ge=0)
-<<<<<<< HEAD
     limit: int = Field(default=50, description="The number of results to return.", gt=0, le=1000)
-    count: bool = Field(default=False, description="Also compute the total number of results.")
-=======
-    limit: int = Field(default=50, description="The number of results to return.", gt=0, le=100)
     count: bool = Field(default=False, description="Also compute the total number of results.")
 
 
@@ -155,5 +151,4 @@
     ignore_benchmarks: Optional[List[str]] = Field(default=None, description="List of benchmarks to ignore.")
     override_values: Optional[Json] = Field(
         default=None, description="Default values for the report. Will be merged with the values from the config."
-    )
->>>>>>> b1655307
+    )