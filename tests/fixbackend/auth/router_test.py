--- conflicted
+++ resolved
@@ -74,9 +74,7 @@
     assert auth_cookie is not None
 
     # organization is created by default
-<<<<<<< HEAD
-    response = await client.get("/api/organizations/", cookies={"fix.auth": auth_cookie}, headers={"X-FIX-CSRF": "1"})
-=======
-    response = await api_client.get("/api/organizations/", cookies={"fix.auth": auth_cookie})
->>>>>>> beb941aa
+    response = await api_client.get(
+        "/api/organizations/", cookies={"fix.auth": auth_cookie}, headers={"X-FIX-CSRF": "1"}
+    )
     assert response.json()[0].get("name") == user.email