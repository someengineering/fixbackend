--- conflicted
+++ resolved
@@ -13,29 +13,23 @@
 #  along with this program.  If not, see <http://www.gnu.org/licenses/>.
 
 
-<<<<<<< HEAD
-=======
 from typing import Optional, List
->>>>>>> b1655307
 import pytest
 from fixbackend.domain_events.events import InvitationAccepted, UserJoinedWorkspace
-from fixbackend.notification.messages import EmailMessage
+from fixbackend.notification.messages import EmailMessage, Invite
 from fixbackend.workspaces.invitation_service import InvitationService, InvitationServiceImpl
 
 
 from fixbackend.workspaces.repository import WorkspaceRepository
 from fixbackend.workspaces.invitation_repository import InvitationRepository
-from fixbackend.notification.email_service import EmailService
+from fixbackend.notification.service import NotificationService
 from fixbackend.auth.user_repository import UserRepository
 from fixbackend.config import Config
 from fixbackend.auth.models import User
-<<<<<<< HEAD
-from tests.fixbackend.conftest import InMemoryDomainEventPublisher, InMemoryEmailSender
-=======
 from tests.fixbackend.conftest import InMemoryDomainEventPublisher
 
 
-class InMemoryEmailService(EmailService):
+class NotificationServiceMock(NotificationService):
     def __init__(self) -> None:
         self.call_args: List[EmailMessage] = []
 
@@ -49,21 +43,20 @@
     ) -> None:
         pass
 
-    async def send_message(self, *, message: EmailMessage) -> None:
+    async def send_message(self, *, to: str, message: EmailMessage) -> None:
         self.call_args.append(message)
 
 
 @pytest.fixture
-def email_service() -> InMemoryEmailService:
-    return InMemoryEmailService()
->>>>>>> b1655307
+def notification_service() -> NotificationServiceMock:
+    return NotificationServiceMock()
 
 
 @pytest.fixture
 def service(
     workspace_repository: WorkspaceRepository,
     invitation_repository: InvitationRepository,
-    email_service: EmailService,
+    notification_service: NotificationService,
     user_repository: UserRepository,
     domain_event_sender: InMemoryDomainEventPublisher,
     default_config: Config,
@@ -71,7 +64,7 @@
     return InvitationServiceImpl(
         workspace_repository=workspace_repository,
         invitation_repository=invitation_repository,
-        email_service=email_service,
+        notification_service=notification_service,
         user_repository=user_repository,
         domain_events=domain_event_sender,
         config=default_config,
@@ -83,11 +76,7 @@
     service: InvitationService,
     workspace_repository: WorkspaceRepository,
     invitation_repository: InvitationRepository,
-<<<<<<< HEAD
-    email_sender: InMemoryEmailSender,
-=======
-    email_service: InMemoryEmailService,
->>>>>>> b1655307
+    notification_service: NotificationServiceMock,
     user_repository: UserRepository,
     domain_event_sender: InMemoryDomainEventPublisher,
     user: User,
@@ -110,19 +99,12 @@
     assert await invitation_repository.list_invitations(workspace.id) == [invite]
 
     # check email
-<<<<<<< HEAD
-    email = email_sender.call_args[0]
-    assert email.to == [new_user_email]
-    assert email.subject == f"FIX Cloud {user.email} has invited you to FIX workspace"
-    assert email.text.startswith(f"{user.email} has invited you to join the workspace {workspace.name}.")
-    assert "https://example.com?token=" in email.text
-=======
-    email = email_service.call_args[0]
+    email = notification_service.call_args[0]
+    assert isinstance(email, Invite)
     assert email.recipient == new_user_email
     assert email.subject() == "You've been invited to join FIX!"
     assert email.text().startswith(f"{user.email} has invited you to join their workspace")
     assert "https://example.com?token=" in email.text()
->>>>>>> b1655307
 
     # existing user
     existing_user = await user_repository.create(
