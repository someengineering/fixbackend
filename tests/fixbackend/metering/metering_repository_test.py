#  Copyright (c) 2023. Some Engineering
#  This program is free software: you can redistribute it and/or modify
#  it under the terms of the GNU Affero General Public License as published by
#  the Free Software Foundation, either version 3 of the License, or
#  (at your option) any later version.
#
#  This program is distributed in the hope that it will be useful,
#  but WITHOUT ANY WARRANTY; without even the implied warranty of
#  MERCHANTABILITY or FITNESS FOR A PARTICULAR PURPOSE.  See the
#  GNU Affero General Public License for more details.
#
#  You should have received a copy of the GNU Affero General Public License
#  along with this program.  If not, see <http://www.gnu.org/licenses/>.
import uuid
from datetime import datetime, timezone

import pytest

<<<<<<< HEAD
from fixbackend.ids import WorkspaceId
from fixbackend.metering import MeteringRecord, MeteringSummary
=======
from fixbackend.ids import WorkspaceId, CloudAccountId
from fixbackend.metering import MeteringRecord
>>>>>>> a6e9c7f9
from fixbackend.metering.metering_repository import MeteringRepository


def create_metering_record(workspace_id: WorkspaceId, account_id: str) -> MeteringRecord:
    ts = datetime(2020, 1, 1, 0, 0, 0, tzinfo=timezone.utc)
    return MeteringRecord(
        id=uuid.uuid1(),
        workspace_id=workspace_id,
        timestamp=ts,
        job_id="123e4567-e89b-12d3-a456-426614174000",
        task_id="123e4567-e89b-12d3-a456-426614174000",
        cloud="aws",
<<<<<<< HEAD
        account_id=account_id,
=======
        account_id=CloudAccountId("123456789012"),
>>>>>>> a6e9c7f9
        account_name="test",
        nr_of_resources_collected=424242,
        nr_of_error_messages=1,
        started_at=ts,
        duration=1,
    )


@pytest.fixture
def metering_record() -> MeteringRecord:
    return create_metering_record(WorkspaceId(uuid.uuid1()), "123456789012")


@pytest.mark.asyncio
async def test_create_load(metering_repository: MeteringRepository, metering_record: MeteringRecord) -> None:
    # make sure there are no entries for the tenant
    ws_id = metering_record.workspace_id
    assert [e async for e in metering_repository.list(ws_id)] == []
    # create the entry
    await metering_repository.add([metering_record])
    assert [e async for e in metering_repository.list(ws_id)] == [metering_record]
    # collect summary
    assert [e async for e in metering_repository.collect_summary(ws_id)] == [MeteringSummary("123456789012", "test", 1)]

    more = metering_record.nr_of_resources_collected + 1
    assert [e async for e in metering_repository.collect_summary(ws_id, min_resources_collected=more)] == []<|MERGE_RESOLUTION|>--- conflicted
+++ resolved
@@ -16,13 +16,8 @@
 
 import pytest
 
-<<<<<<< HEAD
-from fixbackend.ids import WorkspaceId
+from fixbackend.ids import WorkspaceId, CloudAccountId
 from fixbackend.metering import MeteringRecord, MeteringSummary
-=======
-from fixbackend.ids import WorkspaceId, CloudAccountId
-from fixbackend.metering import MeteringRecord
->>>>>>> a6e9c7f9
 from fixbackend.metering.metering_repository import MeteringRepository
 
 
@@ -35,11 +30,7 @@
         job_id="123e4567-e89b-12d3-a456-426614174000",
         task_id="123e4567-e89b-12d3-a456-426614174000",
         cloud="aws",
-<<<<<<< HEAD
-        account_id=account_id,
-=======
-        account_id=CloudAccountId("123456789012"),
->>>>>>> a6e9c7f9
+        account_id=CloudAccountId(account_id),
         account_name="test",
         nr_of_resources_collected=424242,
         nr_of_error_messages=1,
