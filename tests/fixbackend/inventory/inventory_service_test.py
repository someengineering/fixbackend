--- conflicted
+++ resolved
@@ -111,7 +111,6 @@
     assert [a for a in dict_values_by(inv, lambda x: -x)] == [1, 2, 3, 11, 12, 13, 21, 22, 23]
 
 
-<<<<<<< HEAD
 async def test_search_list(inventory_service: InventoryService) -> None:
     result = [e async for e in await inventory_service.search_table(db, "is(account) and name==foo")]
     assert result == [
@@ -123,7 +122,8 @@
         },
         {"id": "123", "row": {"name": "a", "some_int": 1}},
     ]
-=======
+
+
 async def test_search_start_data(inventory_service: InventoryService) -> None:
     result = [
         SearchCloudResource(id="123", name="foo", cloud="aws"),
@@ -132,5 +132,4 @@
     start_data = await inventory_service.search_start_data(db)
     assert start_data.accounts == result
     assert start_data.regions == result
-    assert start_data.kinds == result
->>>>>>> 58fef62d
+    assert start_data.kinds == result