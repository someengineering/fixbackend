--- conflicted
+++ resolved
@@ -136,15 +136,14 @@
     assert result == {"a": "string", "b": "int32", "c": "boolean"}
 
 
-<<<<<<< HEAD
 async def test_node_update(mocked_inventory_client: InventoryClient) -> None:
     result = await mocked_inventory_client.update_node(db_access, NodeId("some_node_id"), {"foo": "4"})
     assert result["reported"]["foo"] == "4"
     result = await mocked_inventory_client.update_node(db_access, NodeId("some_node_id"), {"foo": "1234"})
     assert result["reported"]["foo"] == "1234"
-=======
+
+
 async def test_timeseries(mocked_inventory_client: InventoryClient) -> None:
     result = await mocked_inventory_client.timeseries(db_access, name="infected_resources", start=utc(), end=utc())
     result_list = [e async for e in result]
-    assert len(result_list) == 8
->>>>>>> 39092761
+    assert len(result_list) == 8