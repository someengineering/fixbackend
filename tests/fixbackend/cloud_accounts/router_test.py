--- conflicted
+++ resolved
@@ -46,7 +46,7 @@
 )
 from fixbackend.workspaces.dependencies import get_user_workspace
 from fixbackend.workspaces.models import Workspace
-from fixcloudutils.util import utc, utc_str
+from fixcloudutils.util import utc
 
 
 class InMemoryCloudAccountService(CloudAccountService):
@@ -249,12 +249,8 @@
 async def test_get_cloud_account(client: AsyncClient) -> None:
     cloud_account_service.accounts = {}
     cloud_account_id = FixCloudAccountId(uuid.uuid4())
-<<<<<<< HEAD
-    next_scan = utc().replace(microsecond=0)
-=======
     next_scan = datetime.utcnow()
     started_at = datetime.utcnow()
->>>>>>> 45d49b8b
     cloud_account_service.accounts[cloud_account_id] = CloudAccount(
         id=cloud_account_id,
         account_id=account_id,
@@ -286,7 +282,7 @@
     assert data["is_configured"] is True
     assert data["enabled"] is True
     assert data["resources"] == 100
-    assert data["next_scan"] == utc_str(next_scan)
+    assert data["next_scan"] == next_scan.isoformat()
     assert data["state"] == "configured"
     assert data["priviledged"] is True
     assert data["last_scan_started_at"] == started_at.isoformat()
