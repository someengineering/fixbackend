--- conflicted
+++ resolved
@@ -52,16 +52,12 @@
     cloud_account_id = FixCloudAccountId(uuid.uuid1())
     aws_account_id = CloudAccountId("123")
     await cloud_account_repository.create(
-<<<<<<< HEAD
-        CloudAccount(cloud_account_id, workspace.id, AwsCloudAccess(aws_account_id, workspace.external_id, "test"))
-=======
         CloudAccount(
             cloud_account_id,
-            organization.id,
+            workspace.id,
             "foo",
-            AwsCloudAccess(aws_account_id, organization.external_id, "test"),
+            AwsCloudAccess(aws_account_id, workspace.external_id, "test"),
         )
->>>>>>> bafcfe50
     )
     # signal to the dispatcher that the new workspace was created
     await dispatcher.process_domain_event(
@@ -88,11 +84,7 @@
     aws_account_id = CloudAccountId("123")
 
     account = CloudAccount(
-<<<<<<< HEAD
-        cloud_account_id, workspace.id, AwsCloudAccess(aws_account_id, workspace.external_id, "test")
-=======
-        cloud_account_id, organization.id, "foo", AwsCloudAccess(aws_account_id, organization.external_id, "test")
->>>>>>> bafcfe50
+        cloud_account_id, workspace.id, "foo", AwsCloudAccess(aws_account_id, workspace.external_id, "test")
     )
     await cloud_account_repository.create(account)
 
