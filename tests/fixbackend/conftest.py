--- conflicted
+++ resolved
@@ -236,13 +236,10 @@
         stripe_api_key=None,
         stripe_webhook_key=None,
         customer_support_users=[],
-<<<<<<< HEAD
+        free_tier_cleanup_timeout_days=7,
         azure_client_id="",
         azure_client_secret="",
         azure_tenant_id="",
-=======
-        free_tier_cleanup_timeout_days=7,
->>>>>>> 21b1e406
     )
 
 
