#  Copyright (c) 2023. Some Engineering
#  This program is free software: you can redistribute it and/or modify
#  it under the terms of the GNU Affero General Public License as published by
#  the Free Software Foundation, either version 3 of the License, or
#  (at your option) any later version.
#
#  This program is distributed in the hope that it will be useful,
#  but WITHOUT ANY WARRANTY; without even the implied warranty of
#  MERCHANTABILITY or FITNESS FOR A PARTICULAR PURPOSE.  See the
#  GNU Affero General Public License for more details.
#
#  You should have received a copy of the GNU Affero General Public License
#  along with this program.  If not, see <http://www.gnu.org/licenses/>.

import asyncio
import json
import os
from argparse import Namespace
from asyncio import AbstractEventLoop
from datetime import datetime, timezone
from pathlib import Path
from typing import Any, AsyncIterator, Awaitable, Callable, Dict, Iterator, List, Sequence, Tuple, Optional
from unittest.mock import patch

import pytest
from alembic.command import upgrade as alembic_upgrade, check as alembic_check
from alembic.config import Config as AlembicConfig
from arq import ArqRedis, create_pool
from arq.connections import RedisSettings
from attrs import frozen
from boto3 import Session as BotoSession
from fastapi import FastAPI
from fixcloudutils.redis.pub_sub import RedisPubSubPublisher
from fixcloudutils.types import Json, JsonElement
from httpx import AsyncClient, MockTransport, Request, Response
from redis.asyncio import Redis
from sqlalchemy.ext.asyncio import AsyncEngine, AsyncSession, create_async_engine
from sqlalchemy_utils import create_database, database_exists, drop_database

from fixbackend.analytics import AnalyticsEventSender
from fixbackend.analytics.analytics_event_sender import NoAnalyticsEventSender
from fixbackend.app import fast_api_app
from fixbackend.auth.models import User
from fixbackend.auth.user_repository import get_user_repository, UserRepository
from fixbackend.cloud_accounts.repository import CloudAccountRepository, CloudAccountRepositoryImpl
from fixbackend.collect.collect_queue import RedisCollectQueue
from fixbackend.config import Config, get_config
from fixbackend.db import get_async_session, get_async_session_maker
from fixbackend.dependencies import FixDependencies, ServiceNames, fix_dependencies
from fixbackend.dispatcher.dispatcher_service import DispatcherService
from fixbackend.dispatcher.next_run_repository import NextRunRepository
from fixbackend.domain_events.events import Event
from fixbackend.domain_events.publisher import DomainEventPublisher
from fixbackend.domain_events.subscriber import DomainEventSubscriber
from fixbackend.graph_db.models import GraphDatabaseAccess
from fixbackend.graph_db.service import GraphDatabaseAccessManager
from fixbackend.ids import SubscriptionId
from fixbackend.inventory.inventory_client import InventoryClient
from fixbackend.inventory.inventory_service import InventoryService
from fixbackend.metering.metering_repository import MeteringRepository
from fixbackend.notification.email.email_sender import EmailSender
from fixbackend.notification.notification_service import NotificationService
from fixbackend.subscription.aws_marketplace import AwsMarketplaceHandler
from fixbackend.subscription.billing import BillingService
from fixbackend.subscription.models import AwsMarketplaceSubscription
from fixbackend.subscription.subscription_repository import SubscriptionRepository
from fixbackend.types import AsyncSessionMaker
from fixbackend.utils import start_of_next_month, uid
from fixbackend.workspaces.invitation_repository import InvitationRepository, InvitationRepositoryImpl
from fixbackend.workspaces.models import Workspace
from fixbackend.workspaces.repository import WorkspaceRepository, WorkspaceRepositoryImpl

DATABASE_URL = "mysql+aiomysql://root@127.0.0.1:3306/fixbackend-testdb"
# only used to create/drop the database
SYNC_DATABASE_URL = "mysql+pymysql://root@127.0.0.1:3306/fixbackend-testdb"
RequestHandlerMock = List[Callable[[Request], Awaitable[Response]]]
os.environ["LOCAL_DEV_ENV"] = "true"


@pytest.fixture(scope="session")
def event_loop() -> Iterator[AbstractEventLoop]:
    """Create an instance of the default event loop for each test case."""
    loop = asyncio.get_event_loop_policy().new_event_loop()
    yield loop
    loop.close()


@pytest.fixture
def default_config() -> Config:
    return Config(
        environment="test",
        instance_id="test",
        database_name="fixbackend-testdb",
        database_user="root",
        database_password=None,
        database_host="127.0.0.1",
        database_port=3306,
        secret="",
        google_oauth_client_id="",
        google_oauth_client_secret="",
        github_oauth_client_id="",
        github_oauth_client_secret="",
        redis_readwrite_url="redis://localhost:6379/0",
        redis_readonly_url="redis://localhost:6379/0",
        redis_temp_store_url="redis://localhost:6379/1",
        redis_queue_url="redis://localhost:6379/5",
        cdn_endpoint="",
        cdn_bucket="",
        fixui_sha="",
        static_assets=None,
        session_ttl=3600,
        available_db_server=["http://localhost:8529", "http://127.0.0.1:8529"],
        inventory_url="http://localhost:8980",
        cf_template_url="dev-eu",
        args=Namespace(dispatcher=False, mode="app"),
        aws_access_key_id="",
        aws_secret_access_key="",
        aws_region="",
        ca_cert=None,
        host_cert=None,
        host_key=None,
        signing_cert_1=None,
        signing_key_1=None,
        signing_cert_2=None,
        signing_key_2=None,
        customerio_baseurl="",
        customerio_site_id=None,
        customerio_api_key=None,
        cloud_account_service_event_parallelism=1000,
        aws_cf_stack_notification_sqs_url=None,
        oauth_state_token_ttl=3600,
        profiling_enabled=False,
        profiling_interval=42,
        google_analytics_measurement_id=None,
        google_analytics_api_secret=None,
        aws_marketplace_url="",
<<<<<<< HEAD
        discord_oauth_client_id="",
        discord_oauth_client_secret="",
        slack_oauth_client_id="",
        slack_oauth_client_secret="",
        service_base_url="http://localhost:8000",
=======
        billing_period="month",
>>>>>>> 26a58828
    )


@pytest.fixture(scope="session")
async def db_engine() -> AsyncIterator[AsyncEngine]:
    """
    Creates a new database for a test and runs the migrations.
    """
    # make sure the db exists and it is clean
    if database_exists(SYNC_DATABASE_URL):
        drop_database(SYNC_DATABASE_URL)
    create_database(SYNC_DATABASE_URL)

    while not database_exists(SYNC_DATABASE_URL):
        await asyncio.sleep(0.1)

    engine = create_async_engine(DATABASE_URL)
    project_folder = Path(__file__).parent.parent.parent
    alembic_config = AlembicConfig((project_folder / "alembic.ini").absolute())
    alembic_config.set_main_option("script_location", str((project_folder / "migrations").absolute()))
    alembic_config.set_main_option("sqlalchemy.url", DATABASE_URL)
    await asyncio.to_thread(alembic_upgrade, alembic_config, "head")  # noqa
    await asyncio.to_thread(alembic_check, alembic_config)  # noqa

    yield engine

    await engine.dispose()
    try:
        drop_database(SYNC_DATABASE_URL)
    except Exception:
        pass


@pytest.fixture
async def session(db_engine: AsyncEngine) -> AsyncIterator[AsyncSession]:
    """
    Creates a new database session for a test, that is bound to the
    database transaction and rolled back after the test is done.

    Allows for running tests in parallel.
    """
    connection = db_engine.connect()
    await connection.start()
    transaction = connection.begin()
    await transaction.start()
    session = AsyncSession(bind=connection)

    yield session

    await session.close()
    await transaction.close()
    await connection.close()


@pytest.fixture
async def boto_answers() -> Dict[str, Any]:
    return {}


@pytest.fixture
async def boto_requests() -> List[Tuple[str, Any]]:
    return []


@pytest.fixture
async def boto_session(
    boto_answers: Dict[str, Any], boto_requests: List[Tuple[str, Any]]
) -> AsyncIterator[BotoSession]:
    def mock_make_api_call(client: Any, operation_name: str, kwarg: Any) -> Any:
        boto_requests.append((operation_name, kwarg))
        if result := boto_answers.get(operation_name):
            return result
        else:
            raise Exception(f"Please provide mocked answer for boto operation {operation_name} and arguments {kwarg}")

    with patch("botocore.client.BaseClient._make_api_call", new=mock_make_api_call):
        yield BotoSession(region_name="us-east-1")


@pytest.fixture
def async_session_maker(session: AsyncSession) -> AsyncSessionMaker:
    def get_session() -> AsyncSession:
        return session

    return get_session


@pytest.fixture
def graph_database_access_manager(
    default_config: Config, async_session_maker: AsyncSessionMaker
) -> GraphDatabaseAccessManager:
    return GraphDatabaseAccessManager(default_config, async_session_maker)


@pytest.fixture
async def user_repository(async_session_maker: AsyncSessionMaker) -> UserRepository:
    repo = await anext(get_user_repository(async_session_maker))
    return repo


@pytest.fixture
async def user(async_session_maker: AsyncSessionMaker) -> User:
    user_repository = await anext(get_user_repository(async_session_maker))
    user_dict = {
        "email": "foo@bar.com",
        "hashed_password": "notreallyhashed",
        "is_verified": True,
    }
    return await user_repository.create(user_dict)


@pytest.fixture
async def workspace(workspace_repository: WorkspaceRepository, user: User) -> Workspace:
    return await workspace_repository.create_workspace("foo", "foo", user)


@pytest.fixture
async def graph_db_access(
    workspace: Workspace, graph_database_access_manager: GraphDatabaseAccessManager
) -> GraphDatabaseAccess:
    if access := await graph_database_access_manager.get_database_access(workspace.id):
        return access
    else:
        return await graph_database_access_manager.create_database_access(workspace.id)


@pytest.fixture
async def subscription(
    subscription_repository: SubscriptionRepository, user: User, workspace: Workspace
) -> AwsMarketplaceSubscription:
    return await subscription_repository.create(
        AwsMarketplaceSubscription(
            id=SubscriptionId(uid()),
            user_id=user.id,
            workspace_id=workspace.id,
            customer_identifier="123",
            customer_aws_account_id="123456789",
            product_code="foo",
            active=True,
            last_charge_timestamp=datetime(2020, 1, 1, 0, 0, 0, tzinfo=timezone.utc),
            next_charge_timestamp=start_of_next_month(hour=9),
        )
    )


@pytest.fixture
async def arq_redis() -> AsyncIterator[ArqRedis]:
    redis = await create_pool(RedisSettings(host="localhost", port=6379, database=5))
    # make sure we have a clean database
    keys = await redis.keys()
    if keys:
        await redis.delete(*keys)
    yield redis
    await redis.close()


@pytest.fixture
async def redis() -> AsyncIterator[Redis]:
    redis = Redis.from_url("redis://localhost:6379/6", decode_responses=True)
    keys = await redis.keys()
    if keys:
        await redis.delete(*keys)
    yield redis
    await redis.close()


@pytest.fixture
async def domain_event_subscriber(redis: Redis, default_config: Config) -> DomainEventSubscriber:
    return DomainEventSubscriber(redis, default_config, "test-subscriber")


@pytest.fixture
async def collect_queue(arq_redis: ArqRedis) -> RedisCollectQueue:
    return RedisCollectQueue(arq_redis)


@pytest.fixture
def benchmark_json() -> List[Json]:
    return [
        {"id": "a", "type": "node", "reported": {"kind": "report_benchmark", "name": "benchmark_name"}},
        {"id": "b", "type": "node", "reported": {"kind": "report_check_result", "title": "Something"}},
        {"from": "a", "to": "b", "type": "edge", "edge_type": "default"},
    ]


@pytest.fixture
def aws_ec2_model_json() -> Json:
    return {
        "type": "object",
        "fqn": "aws_ec2_instance",
        "bases": ["aws_resource", "instance", "resource"],
        "allow_unknown_props": False,
        "predecessor_kinds": {"default": ["aws_elb"], "delete": []},
        "successor_kinds": {"default": ["aws_ec2_volume"], "delete": []},
        "aggregate_root": True,
        "metadata": {"icon": "instance", "group": "compute"},
        "properties": {"id": {"kind": {"type": "simple", "fqn": "string"}, "required": False}},
    }


@pytest.fixture
def azure_virtual_machine_resource_json() -> Json:
    return {
        "id": "some_node_id",
        "type": "node",
        "revision": "_g1sTwKq--_",
        "reported": {
            "id": "/subscriptions/test/resourceGroups/foo/providers/Microsoft.Compute/virtualMachines/test",
            "kind": "azure_virtual_machine",
            "tags": {"foo": "bla"},
            "name": "test",
            "instance_cores": 5,
            "instance_memory": 1024,
            "instance_type": "Standard_B1ls",
            "instance_status": "running",
            "ctime": "2023-07-10T16:25:09Z",
            "vm_id": "de2afccb-585d-48cd-a68e-fb6f20639084",
            "age": "3mo27d",
        },
        "ancestors": {
            "cloud": {"reported": {"name": "azure", "id": "azure"}},
            "account": {"reported": {"name": "/subscriptions/test", "id": "/subscriptions/test"}},
            "region": {"reported": {"name": "westeurope", "id": "/subscriptions/test/locations/westeurope"}},
        },
        "security": {
            "issues": [
                {
                    "benchmark": "azure_cis_1_1_1",
                    "check": "aws_c1",
                    "severity": "medium",
                    "opened_at": "2023-11-15T15:44:41Z",
                    "run_id": "foo",
                }
            ],
            "opened_at": "2023-11-15T15:44:41Z",
            "reopen_counter": 1,
            "run_id": "foo",
            "has_issues": True,
            "severity": "medium",
        },
    }


def json_response(content: JsonElement, additional_headers: Optional[Dict[str, str]] = None) -> Response:
    return Response(
        200,
        content=json.dumps(content).encode("utf-8"),
        headers={"content-type": "application/json", **(additional_headers or {})},
    )


def nd_json_response(content: Sequence[JsonElement]) -> Response:
    response = ""
    for a in content:
        response += json.dumps(a) + "\n"
    return Response(200, content=response.encode("utf-8"), headers={"content-type": "application/x-ndjson"})


@pytest.fixture
async def request_handler_mock() -> RequestHandlerMock:
    return []


@pytest.fixture
async def inventory_requests() -> List[Request]:
    return []


@pytest.fixture
async def http_client(request_handler_mock: RequestHandlerMock, inventory_requests: List[Request]) -> AsyncClient:
    async def app(request: Request) -> Response:
        inventory_requests.append(request)
        for mock in request_handler_mock:
            try:
                return await mock(request)
            except AttributeError:
                pass
        raise AttributeError(f'Unexpected request: {request.url.path} with content {request.content.decode("utf-8")}')

    return AsyncClient(transport=MockTransport(app))


@pytest.fixture
def analytics_event_sender() -> AnalyticsEventSender:
    return NoAnalyticsEventSender()


@pytest.fixture
async def inventory_client(
    http_client: AsyncClient, request_handler_mock: RequestHandlerMock
) -> AsyncIterator[InventoryClient]:
    async with InventoryClient("http://localhost:8980", client=http_client) as client:
        yield client


@pytest.fixture
async def inventory_service(
    inventory_client: InventoryClient,
    graph_database_access_manager: GraphDatabaseAccessManager,
    domain_event_subscriber: DomainEventSubscriber,
    redis: Redis,
) -> AsyncIterator[InventoryService]:
    async with InventoryService(
        inventory_client, graph_database_access_manager, domain_event_subscriber, redis
    ) as service:
        yield service


@pytest.fixture
async def next_run_repository(async_session_maker: AsyncSessionMaker) -> NextRunRepository:
    return NextRunRepository(async_session_maker)


@pytest.fixture
async def cloud_account_repository(async_session_maker: AsyncSessionMaker) -> CloudAccountRepository:
    return CloudAccountRepositoryImpl(async_session_maker)


@pytest.fixture
async def subscription_repository(async_session_maker: AsyncSessionMaker) -> SubscriptionRepository:
    return SubscriptionRepository(async_session_maker)


@pytest.fixture
async def metering_repository(async_session_maker: AsyncSessionMaker) -> MeteringRepository:
    return MeteringRepository(async_session_maker)


class InMemoryDomainEventPublisher(DomainEventPublisher):
    def __init__(self) -> None:
        self.events: List[Event] = []

    async def publish(self, event: Event) -> None:
        self.events.append(event)


@pytest.fixture
async def domain_event_sender() -> InMemoryDomainEventPublisher:
    return InMemoryDomainEventPublisher()


@frozen
class PubSubMessage:
    kind: str
    message: Json
    channel: Optional[str]


class InMemoryRedisPubSubPublisher(RedisPubSubPublisher):
    # noinspection PyMissingConstructor
    def __init__(self) -> None:
        self.events: List[PubSubMessage] = []

    async def publish(self, kind: str, message: Json, channel: Optional[str] = None) -> None:
        self.events.append(PubSubMessage(kind, message, channel))


@pytest.fixture
def pubsub_publisher() -> InMemoryRedisPubSubPublisher:
    return InMemoryRedisPubSubPublisher()


@pytest.fixture
async def workspace_repository(
    async_session_maker: AsyncSessionMaker,
    graph_database_access_manager: GraphDatabaseAccessManager,
    domain_event_sender: DomainEventPublisher,
    pubsub_publisher: InMemoryRedisPubSubPublisher,
    subscription_repository: SubscriptionRepository,
) -> WorkspaceRepository:
    return WorkspaceRepositoryImpl(
        async_session_maker,
        graph_database_access_manager,
        domain_event_sender,
        pubsub_publisher,
        subscription_repository,
    )


@pytest.fixture
async def invitation_repository(
    async_session_maker: AsyncSessionMaker,
    workspace_repository: WorkspaceRepository,
    user_repository: UserRepository,
) -> InvitationRepository:
    return InvitationRepositoryImpl(async_session_maker, workspace_repository, user_repository)


@pytest.fixture
async def aws_marketplace_handler(
    subscription_repository: SubscriptionRepository,
    metering_repository: MeteringRepository,
    workspace_repository: WorkspaceRepository,
    boto_session: BotoSession,
    domain_event_sender: DomainEventPublisher,
) -> AwsMarketplaceHandler:
    return AwsMarketplaceHandler(
        subscription_repository,
        workspace_repository,
        metering_repository,
        boto_session,
        None,
        domain_event_sender,
        "month",
    )


@pytest.fixture
async def dispatcher(
    arq_redis: ArqRedis,
    cloud_account_repository: CloudAccountRepository,
    next_run_repository: NextRunRepository,
    metering_repository: MeteringRepository,
    collect_queue: RedisCollectQueue,
    graph_database_access_manager: GraphDatabaseAccessManager,
    domain_event_sender: DomainEventPublisher,
    domain_event_subscriber: DomainEventSubscriber,
    workspace_repository: WorkspaceRepository,
    redis: Redis,
) -> DispatcherService:
    return DispatcherService(
        arq_redis,
        cloud_account_repository,
        next_run_repository,
        metering_repository,
        collect_queue,
        graph_database_access_manager,
        domain_event_sender,
        redis,
        domain_event_subscriber,
        workspace_repository,
    )


@pytest.fixture
async def fix_deps(
    db_engine: AsyncEngine,
    graph_database_access_manager: GraphDatabaseAccessManager,
    async_session_maker: AsyncSessionMaker,
    workspace_repository: WorkspaceRepository,
) -> FixDependencies:
    return FixDependencies(
        **{
            ServiceNames.async_engine: db_engine,
            ServiceNames.graph_db_access: graph_database_access_manager,
            ServiceNames.session_maker: async_session_maker,
            ServiceNames.workspace_repo: workspace_repository,
        }
    )


# noinspection PyUnresolvedReferences
@pytest.fixture
async def fast_api(
    fix_deps: FixDependencies, session: AsyncSession, default_config: Config, async_session_maker: AsyncSessionMaker
) -> FastAPI:
    app: FastAPI = fast_api_app(default_config)
    app.dependency_overrides[get_async_session] = lambda: session
    app.dependency_overrides[get_async_session_maker] = lambda: async_session_maker
    app.dependency_overrides[get_config] = lambda: default_config
    app.dependency_overrides[fix_dependencies] = lambda: fix_deps
    return app


@pytest.fixture
async def api_client(fast_api: FastAPI) -> AsyncIterator[AsyncClient]:  # noqa: F811
    async with AsyncClient(app=fast_api, base_url="http://test") as ac:
        yield ac


@pytest.fixture
async def billing_service(
    aws_marketplace_handler: AwsMarketplaceHandler,
    subscription_repository: SubscriptionRepository,
    workspace_repository: WorkspaceRepository,
) -> BillingService:
    return BillingService(aws_marketplace_handler, subscription_repository, workspace_repository)


@frozen
class NotificationEmail:
    to: List[str]
    subject: str
    text: str
    html: Optional[str]


class InMemoryEmailSender(EmailSender):
    def __init__(self) -> None:
        self.call_args: List[NotificationEmail] = []

    async def send_email(self, *, to: List[str], subject: str, text: str, html: str | None) -> None:
        self.call_args.append(NotificationEmail(to, subject, text, html))


@pytest.fixture
def email_sender() -> InMemoryEmailSender:
    return InMemoryEmailSender()


@pytest.fixture
def notification_service(
    default_config: Config,
    graph_database_access_manager: GraphDatabaseAccessManager,
    workspace_repository: WorkspaceRepository,
    user_repository: UserRepository,
    inventory_service: InventoryService,
    redis: Redis,
    email_sender: EmailSender,
    async_session_maker: AsyncSessionMaker,
    http_client: AsyncClient,
    domain_event_subscriber: DomainEventSubscriber,
) -> NotificationService:
    service = NotificationService(
        default_config,
        workspace_repository,
        graph_database_access_manager,
        user_repository,
        inventory_service,
        redis,
        async_session_maker,
        http_client,
        domain_event_subscriber,
    )
    service.email_sender = email_sender
    return service<|MERGE_RESOLUTION|>--- conflicted
+++ resolved
@@ -134,15 +134,12 @@
         google_analytics_measurement_id=None,
         google_analytics_api_secret=None,
         aws_marketplace_url="",
-<<<<<<< HEAD
+        billing_period="month",
         discord_oauth_client_id="",
         discord_oauth_client_secret="",
         slack_oauth_client_id="",
         slack_oauth_client_secret="",
         service_base_url="http://localhost:8000",
-=======
-        billing_period="month",
->>>>>>> 26a58828
     )
 
 
