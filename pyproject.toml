--- conflicted
+++ resolved
@@ -17,12 +17,9 @@
 attrs = ">=23.1.0"
 jinja2 = "^3.1.2"
 boto3 = "^1.28.45"
-<<<<<<< HEAD
+async-lru = "^2.0.4"
 arq = "^0.25.0"
 fixcloudutils = { extras = ["redis", "arango"], version = "^1.5.0" }
-=======
-async-lru = "^2.0.4"
->>>>>>> 877ff447
 
 
 [tool.poetry.group.dev.dependencies]
