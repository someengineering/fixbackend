--- conflicted
+++ resolved
@@ -40,7 +40,6 @@
 python-multipart = "0.0.7"
 azure-identity = "^1.16.1"
 azure-mgmt-resource = "^23.1.1"
-<<<<<<< HEAD
 msgraph-sdk = "^1.4.0"
 azure-mgmt-authorization = "^4.0.0"
 azure-mgmt-managementgroups = "^1.0.0"
@@ -48,10 +47,8 @@
 msgraph-core = "^1.1.2"
 azure-mgmt-resourcegraph = "^8.0.0"
 networkx = "^3.3"
-=======
 asyncpg = "^0.29.0"
 psycopg = {extras = ["binary", "pool"], version = "^3.2.1"}
->>>>>>> 7b27c5fa
 [tool.poetry.group.dev.dependencies]
 ipykernel = ">=6.25.1"
 mypy = ">=1.5.1"
